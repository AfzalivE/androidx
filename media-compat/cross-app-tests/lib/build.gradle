--- conflicted
+++ resolved
@@ -24,11 +24,8 @@
     defaultConfig {
         minSdkVersion 14
     }
-<<<<<<< HEAD
-=======
 }
 
 supportLibrary {
     legacySourceLocation = true
->>>>>>> 0131258b
 }