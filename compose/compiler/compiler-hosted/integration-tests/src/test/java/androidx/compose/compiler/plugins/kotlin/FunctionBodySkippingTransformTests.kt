--- conflicted
+++ resolved
@@ -1264,8 +1264,6 @@
               if (isTraceInProgress()) {
                 traceEventStart(<>, %changed, -1, <>)
               }
-<<<<<<< HEAD
-=======
               print(values)
               if (isTraceInProgress()) {
                 traceEventEnd()
@@ -1273,7 +1271,6 @@
               %composer.endRestartGroup()?.updateScope { %composer: Composer?, %force: Int ->
                 B(*values, %composer, %changed or 0b0001)
               }
->>>>>>> ec2aed7a
             }
         """
     )
@@ -1727,12 +1724,9 @@
               used(a)
               used(b)
               print("Hello World")
-<<<<<<< HEAD
-=======
               if (isTraceInProgress()) {
                 traceEventEnd()
               }
->>>>>>> ec2aed7a
               %composer.endRestartGroup()?.updateScope { %composer: Composer?, %force: Int ->
                 CannotSkip(a, b, %composer, %changed or 0b0001)
               }
@@ -2254,8 +2248,6 @@
               if (isTraceInProgress()) {
                 traceEventStart(<>, %changed, -1, <>)
               }
-<<<<<<< HEAD
-=======
               A(x, %composer, 0b1000)
               if (isTraceInProgress()) {
                 traceEventEnd()
@@ -2263,7 +2255,6 @@
               %composer.endRestartGroup()?.updateScope { %composer: Composer?, %force: Int ->
                 Test(x, %composer, %changed or 0b0001)
               }
->>>>>>> ec2aed7a
             }
         """
     )
@@ -3679,8 +3670,6 @@
               if (isTraceInProgress()) {
                 traceEventStart(<>, %changed, -1, <>)
               }
-<<<<<<< HEAD
-=======
               used(a)
               if (isTraceInProgress()) {
                 traceEventEnd()
@@ -3688,7 +3677,6 @@
               %composer.endRestartGroup()?.updateScope { %composer: Composer?, %force: Int ->
                 Unskippable(a, b, c, %composer, %changed or 0b0001)
               }
->>>>>>> ec2aed7a
             }
             @Composable
             fun Skippable1(a: Unstable, b: Stable, c: MaybeStable, %composer: Composer?, %changed: Int) {
