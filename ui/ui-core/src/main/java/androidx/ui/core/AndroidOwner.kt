/*
 * Copyright 2020 The Android Open Source Project
 *
 * Licensed under the Apache License, Version 2.0 (the "License");
 * you may not use this file except in compliance with the License.
 * You may obtain a copy of the License at
 *
 *      http://www.apache.org/licenses/LICENSE-2.0
 *
 * Unless required by applicable law or agreed to in writing, software
 * distributed under the License is distributed on an "AS IS" BASIS,
 * WITHOUT WARRANTIES OR CONDITIONS OF ANY KIND, either express or implied.
 * See the License for the specific language governing permissions and
 * limitations under the License.
 */

package androidx.ui.core

import android.view.View
import androidx.annotation.RestrictTo
<<<<<<< HEAD
import androidx.core.view.ViewCompat
import androidx.core.view.accessibility.AccessibilityNodeProviderCompat
import androidx.lifecycle.Lifecycle
import androidx.lifecycle.LifecycleOwner
import androidx.lifecycle.LifecycleRegistry
import androidx.lifecycle.ViewTreeLifecycleOwner
import androidx.ui.autofill.AndroidAutofill
import androidx.ui.autofill.Autofill
import androidx.ui.autofill.AutofillTree
import androidx.ui.autofill.performAutofill
import androidx.ui.autofill.populateViewStructure
import androidx.ui.autofill.registerCallback
import androidx.ui.autofill.unregisterCallback
import androidx.ui.core.Owner.Companion.enableExtraAssertions
import androidx.ui.core.clipboard.AndroidClipboardManager
import androidx.ui.core.clipboard.ClipboardManager
import androidx.ui.core.focus.FocusModifierImpl
import androidx.ui.core.hapticfeedback.AndroidHapticFeedback
import androidx.ui.core.hapticfeedback.HapticFeedback
import androidx.ui.core.pointerinput.MotionEventAdapter
import androidx.ui.core.pointerinput.PointerInputEventProcessor
import androidx.ui.core.pointerinput.ProcessResult
import androidx.ui.core.semantics.SemanticsConfiguration
import androidx.ui.core.semantics.SemanticsNode
import androidx.ui.core.semantics.SemanticsOwner
import androidx.ui.core.semantics.getAllSemanticsNodesToMap
import androidx.ui.core.semantics.getOrNull
import androidx.ui.core.text.AndroidFontResourceLoader
import androidx.ui.core.texttoolbar.AndroidTextToolbar
import androidx.ui.core.texttoolbar.TextToolbar
import androidx.ui.focus.FocusDetailedState.Active
import androidx.ui.focus.FocusDetailedState.Inactive
import androidx.ui.geometry.Size
import androidx.ui.graphics.Canvas
import androidx.ui.graphics.painter.drawCanvas
import androidx.ui.input.TextInputService
import androidx.ui.input.TextInputServiceAndroid
import androidx.ui.savedinstancestate.UiSavedStateRegistry
import androidx.ui.semantics.SemanticsProperties
import androidx.ui.text.font.Font
import androidx.ui.unit.Density
import androidx.ui.unit.IntPx
import androidx.ui.unit.IntPxPosition
import androidx.ui.unit.Px
import androidx.ui.unit.PxSize
import androidx.ui.unit.ipx
import androidx.ui.unit.max
import androidx.ui.util.trace
import org.jetbrains.annotations.TestOnly
import java.lang.reflect.Method

/***
 * This function creates an instance of [AndroidOwner]
 *
 * @param context Context to use to create a View
 * @param lifecycleOwner Current [LifecycleOwner]. When it is not provided we will try to get the
 * owner using [ViewTreeLifecycleOwner] when we will be attached.
 */
fun createOwner(
    context: Context,
    lifecycleOwner: LifecycleOwner? = null
): AndroidOwner = AndroidComposeView(context, lifecycleOwner).also {
    AndroidOwner.onAndroidOwnerCreatedCallback?.invoke(it)
}

@TargetApi(Build.VERSION_CODES.LOLLIPOP)
internal class AndroidComposeView constructor(
    context: Context,
    lifecycleOwner: LifecycleOwner?
) : ViewGroup(context), AndroidOwner {

    override val view: View = this
    private val accessibilityDelegate = AndroidComposeViewAccessibilityDelegateCompat(this)

    override var density = Density(context)
        private set

    private val focusModifier: FocusModifierImpl = FocusModifierImpl(Inactive)

    override val root = LayoutNode().also {
        it.measureBlocks = RootMeasureBlocks
        it.layoutDirection =
            context.applicationContext.resources.configuration.localeLayoutDirection
        it.modifier = Modifier.drawLayer(clipToBounds = false) + focusModifier
    }

    // LayoutNodes that need measure and layout
    private val relayoutNodes = DepthSortedSet<LayoutNode>(enableExtraAssertions)

    private inner class SemanticsNodeCopy(
        semanticsNode: SemanticsNode
    ) {
        val config = semanticsNode.config
        val children: MutableSet<Int> = mutableSetOf()

        init {
            for (child in semanticsNode.children) {
                children.add(child.id)
            }
        }
    }
    override val semanticsOwner: SemanticsOwner = SemanticsOwner(root)
    private var semanticsNodes: MutableMap<Int, SemanticsNodeCopy> = mutableMapOf()
    private var semanticsRoot = SemanticsNodeCopy(semanticsOwner.rootSemanticsNode)

    // Used by components that want to provide autofill semantic information.
    // TODO: Replace with SemanticsTree: Temporary hack until we have a semantics tree implemented.
    // TODO: Replace with SemanticsTree.
    //  This is a temporary hack until we have a semantics tree implemented.
    override val autofillTree = AutofillTree()

    // OwnedLayers that are dirty and should be redrawn.
    internal val dirtyLayers = mutableListOf<OwnedLayer>()

    var ref: Ref<AndroidComposeView>? = null
        set(value) {
            field = value
            if (value != null) {
                value.value = this
            }
        }

    private val motionEventAdapter = MotionEventAdapter()
    private val pointerInputEventProcessor = PointerInputEventProcessor(root)

    var constraints = Constraints.fixed(width = IntPx.Zero, height = IntPx.Zero)
    // TODO(mount): reinstate when coroutines are supported by IR compiler
    // private val ownerScope = CoroutineScope(Dispatchers.Main.immediate + Job())

    // Used for updating the ConfigurationAmbient when configuration changes - consume the
    // configuration ambient instead of changing this observer if you are writing a component that
    // adapts to configuration changes.
    override var configurationChangeObserver: () -> Unit = {}

    private val _autofill = if (autofillSupported()) AndroidAutofill(this, autofillTree) else null

    // Used as an ambient for performing autofill.
    override val autofill: Autofill? get() = _autofill

    override var measureIteration: Long = 1L
        get() {
            require(duringMeasureLayout) {
                "measureIteration should be only used during the measure/layout pass"
            }
            return field
        }
        private set

    override fun dispatchWindowFocusChanged(hasFocus: Boolean) {
        if (hasFocus) {
            focusModifier.focusDetailedState = Active
            // TODO(b/152535715): propagate focus to children based on child focusability.
        } else {
            // If this view lost focus, clear focus from the children. For now we clear focus
            // from the children by requesting focus on the parent.
            // TODO(b/151335411): use clearFocus() instead.
            focusModifier.apply {
                requestFocus()
                focusDetailedState = Inactive
            }
        }
    }

    /**
     * Flag to indicate that we're currently measuring.
     */
    private var duringMeasureLayout = false
    /**
     * Stores the list of [LayoutNode]s scheduled to be remeasured in the next measure/layout pass.
     * We were unable to mark them as needsRemeasure=true previously as this request happened
     * during the previous measure/layout pass and they were already measured as part of it.
     * See [onRequestMeasure] for more details.
     */
    private val postponedMeasureRequests = mutableListOf<LayoutNode>()

    private val modelObserver = ModelObserver { command ->
        if (handler.looper === Looper.myLooper()) {
            command()
        } else {
            handler.post(command)
        }
    }

    private val onCommitAffectingMeasure: (LayoutNode) -> Unit = { layoutNode ->
        onRequestMeasure(layoutNode)
    }

    private val onCommitAffectingLayout: (LayoutNode) -> Unit = { layoutNode ->
        requestRelayout(layoutNode)
    }

    internal val onCommitAffectingLayer: (OwnedLayer) -> Unit = { layer ->
        layer.invalidate()
    }

    private val onCommitAffectingLayerParams: (OwnedLayer) -> Unit = { layer ->
        handler.postAtFrontOfQueue {
            updateLayerProperties(layer)
        }
    }

    private val onPositionedDispatcher = OnPositionedDispatcher()

    override var showLayoutBounds = false

    private val consistencyChecker: LayoutTreeConsistencyChecker? =
        if (enableExtraAssertions) {
            LayoutTreeConsistencyChecker(
                root,
                { duringMeasureLayout },
                relayoutNodes,
                postponedMeasureRequests
            )
        } else {
            null
        }

    override fun pauseModelReadObserveration(block: () -> Unit) =
        modelObserver.pauseObservingReads(block)

    init {
        setWillNotDraw(false)
        isFocusable = true
        if (Build.VERSION.SDK_INT >= Build.VERSION_CODES.O) {
            focusable = View.FOCUSABLE
            // not to add the default focus highlight to the whole compose view
            defaultFocusHighlightEnabled = false
        }
        isFocusableInTouchMode = true
        clipChildren = false
        root.isPlaced = true
        ViewCompat.setAccessibilityDelegate(this, accessibilityDelegate)
    }

    override fun onInvalidate(drawNode: DrawNode) {
        invalidate(drawNode)
    }

    override fun onInvalidate(layoutNode: LayoutNode) {
        invalidate(layoutNode)
    }

    private fun invalidate(node: ComponentNode) {
        val layer = node.containingLayoutNode?.innerLayoutNodeWrapper?.findLayer()
        if (layer == null) {
            invalidate()
        } else {
            layer.invalidate()
        }
    }

    override fun onRequestMeasure(layoutNode: LayoutNode) {
        trace("AndroidOwner:onRequestMeasure") {
            layoutNode.requireOwner()
            if (enableExtraAssertions) {
                Log.d("AndroidOwner", "onRequestMeasure on $layoutNode")
            }
            if (layoutNode.isMeasuring) {
                // we're already measuring it, let's swallow. example when it happens: we compose
                // DataNode inside WithConstraints, this calls onRequestMeasure on DataNode's
                // parent, but this parent is WithConstraints which is currently measuring.
                return
            }
            if (layoutNode.needsRemeasure) {
                // requestMeasure has already been called for this node
                return
            }
            if (layoutNode.isLayingOut) {
                // requestMeasure is currently laying out and it is incorrect to request remeasure
                // now, let's postpone it.
                layoutNode.markRemeasureRequested()
                postponedMeasureRequests.add(layoutNode)
                consistencyChecker?.assertConsistent()
                return
            }

            // find root of layout request:
            var layout = layoutNode
            while (layout.affectsParentSize && layout.parentLayoutNode != null) {
                val parent = layout.parentLayoutNode!!
                if (parent.isMeasuring || parent.isLayingOut) {
                    if (!layout.needsRemeasure) {
                        layout.markRemeasureRequested()
                        // parent is currently measuring and we set needsRemeasure to true so if
                        // the parent didn't yet try to measure the node it will remeasure it.
                        // if the parent didn't plan to measure during this pass then needsRemeasure
                        // stay 'true' and we will manually call 'onRequestMeasure' for all
                        // the not-measured nodes in 'postponedMeasureRequests'.
                        postponedMeasureRequests.add(layout)
                    }
                    consistencyChecker?.assertConsistent()
                    return
                } else {
                    layout.markRemeasureRequested()
                    if (parent.needsRemeasure) {
                        // don't need to do anything else since the parent is already scheduled
                        // for a remeasuring
                        consistencyChecker?.assertConsistent()
                        return
                    }
                    layout = parent
                }
            }
            layout.markRemeasureRequested()

            requestRelayout(layout.parentLayoutNode ?: layout)
        }
    }

    private fun requestRelayout(layoutNode: LayoutNode) {
        if (layoutNode.needsRelayout || (layoutNode.needsRemeasure && layoutNode !== root) ||
            layoutNode.isLayingOut || layoutNode.isMeasuring
        ) {
            // don't need to do anything else since the parent is already scheduled
            // for a relayout (measure will trigger relayout), or is laying out right now
            consistencyChecker?.assertConsistent()
            return
        }
        layoutNode.requireOwner()
        var nodeToRelayout = layoutNode

        // mark alignments as dirty first
        if (!layoutNode.alignmentLinesRequired) {
            // Mark parents alignment lines as dirty, for cases when we needed alignment lines
            // at some point, but currently they are not queried anymore. If they are actively
            // queried, they will be made dirty below in this method.
            var layout: LayoutNode? = layoutNode
            while (layout != null && !layout.dirtyAlignmentLines) {
                layout.dirtyAlignmentLines = true
                layout = layout.parentLayoutNode
            }
        } else {
            var layout = layoutNode
            while (layout != layoutNode.alignmentLinesQueryOwner &&
                // and relayout or remeasure(includes relayout) is not scheduled already
                !(layout.needsRelayout || layout.needsRemeasure || layoutNode.isLayingOut ||
                        layoutNode.isMeasuring)
            ) {
                layout.markRelayoutRequested()
                layout.dirtyAlignmentLines = true
                if (layout.parentLayoutNode == null) break
                layout = layout.parentLayoutNode!!
            }
            layout.dirtyAlignmentLines = true
            nodeToRelayout = layout
        }

        nodeToRelayout.markRelayoutRequested()
        relayoutNodes.add(nodeToRelayout)
        if (!duringMeasureLayout) {
            if (nodeToRelayout == root || constraints.isZero) {
                requestLayout()
            } else {
                // Invalidate and catch measureAndLayout() in the dispatchDraw()
                onInvalidate(nodeToRelayout)
            }
        }
        consistencyChecker?.assertConsistent()
    }

    private fun LayoutNode.markRemeasureRequested() {
        needsRemeasure = true
        if (needsRelayout) {
            // cancel needsRelayout as remeasure includes relayout
            needsRelayout = false
        }
    }

    private fun LayoutNode.markRelayoutRequested() {
        // remeasure includes relayout so we are ok
        if (!needsRemeasure) {
            needsRelayout = true
        }
    }

    override fun onAttach(node: ComponentNode) {
    }

    override fun onDetach(node: ComponentNode) {
        when (node) {
            is LayoutNode -> {
                relayoutNodes.remove(node)
            }
        }
        modelObserver.clear(node)
    }

    private val androidViewsHandler by lazy(LazyThreadSafetyMode.NONE) {
        AndroidViewsHandler(context).also { addView(it) }
    }
    private val viewLayersContainer by lazy(LazyThreadSafetyMode.NONE) {
        ViewLayerContainer(context).also { addView(it) }
    }

    override fun addAndroidView(view: View, layoutNode: LayoutNode) {
        androidViewsHandler.addView(view)
        androidViewsHandler.layoutNode[view] = layoutNode
    }

    override fun removeAndroidView(view: View) {
        androidViewsHandler.removeView(view)
        androidViewsHandler.layoutNode.remove(view)
    }

    /**
     * Iterates through all LayoutNodes that have requested layout and measures and lays them out
     */
    override fun measureAndLayout() {
        trace("AndroidOwner:measureAndLayout") {
            if (relayoutNodes.isNotEmpty()) {
                duringMeasureLayout = true
                relayoutNodes.popEach { layoutNode ->
                    measureIteration++
                    if (layoutNode === root) {
                        // it is the root node - the only top node from relayoutNodes
                        // which needs to be remeasured.
                        layoutNode.measure(constraints, layoutNode.layoutDirection)
                    }
                    require(!layoutNode.needsRemeasure) {
                        "$layoutNode shouldn't require remeasure. relayoutNodes " +
                                "consists of the top nodes of the affected subtrees"
                    }
                    if (layoutNode.needsRelayout) {
                        layoutNode.layout()
                        onPositionedDispatcher.onNodePositioned(layoutNode)
                        consistencyChecker?.assertConsistent()
                    }
                    // execute postponed `onRequestMeasure`
                    if (postponedMeasureRequests.isNotEmpty()) {
                        postponedMeasureRequests.forEach {
                            // if it was detached or already measured by the parent then skip it
                            if (it.isAttached() && it.needsRemeasure) {
                                it.needsRemeasure = false
                                onRequestMeasure(it)
                            }
                        }
                        postponedMeasureRequests.clear()
                    }
                }
                duringMeasureLayout = false
                onPositionedDispatcher.dispatch()
                consistencyChecker?.assertConsistent()
            }
        }
    }

    override fun onMeasure(widthMeasureSpec: Int, heightMeasureSpec: Int) {
        savedStateDelegate.stopWaitingForStateRestoration()
        trace("AndroidOwner:onMeasure") {
            val targetWidth = convertMeasureSpec(widthMeasureSpec)
            val targetHeight = convertMeasureSpec(heightMeasureSpec)

            this.constraints = Constraints(
                targetWidth.min, targetWidth.max,
                targetHeight.min, targetHeight.max
            )

            relayoutNodes.add(root)
            onPositionedDispatcher.disableDispatching {
                // we want to postpone onPositioned callbacks until onLayout as LayoutCoordinates
                // are currently wrong if you try to get the global(activity) coordinates -
                // View is not yet laid out.
                measureAndLayout()
            }
            setMeasuredDimension(root.width.value, root.height.value)
        }
    }

    override fun observeLayoutModelReads(node: LayoutNode, block: () -> Unit) {
        modelObserver.observeReads(node, onCommitAffectingLayout, block)
    }

    override fun observeMeasureModelReads(node: LayoutNode, block: () -> Unit) {
        modelObserver.observeReads(node, onCommitAffectingMeasure, block)
    }

    fun observeLayerModelReads(layer: OwnedLayer, block: () -> Unit) {
        modelObserver.observeReads(layer, onCommitAffectingLayer, block)
    }

    override fun onLayout(changed: Boolean, l: Int, t: Int, r: Int, b: Int) {
        onPositionedDispatcher.dispatch()
    }

    override fun onDraw(canvas: android.graphics.Canvas) {
    }

    override fun callDraw(
        canvas: Canvas,
        node: ComponentNode,
        parentSize: PxSize
    ) {
        trace("AndroidOwner:callDraw") {
            when (node) {
                is DrawNode -> {
                    val onPaintWithChildren = node.onPaintWithChildren
                    if (onPaintWithChildren != null) {
                        val ownerData = node.ownerData
                        val receiver: DrawScopeImpl
                        val size = Size(parentSize.width.value, parentSize.height.value)
                        if (ownerData == null) {
                            receiver = DrawScopeImpl(node, density)
                            node.ownerData = receiver
                        } else {
                            receiver = ownerData as DrawScopeImpl
                            receiver.childDrawn = false
                            receiver.currentDensity = density
                        }
                        receiver.draw(canvas, size) {
                            onPaintWithChildren(receiver, canvas, parentSize)
                        }

                        if (!receiver.childDrawn) {
                            with(receiver) {
                                with(density) {
                                    drawContent()
                                }
                            }
                        }
                    } else {
                        val onPaint = node.onPaint!!
                        density.onPaint(canvas, parentSize)
                    }
                    node.needsPaint = false
                }
                is LayoutNode -> {
                    if (node.isPlaced) {
                        require(!node.needsRemeasure) { "$node is not measured, draw requested" }
                        require(!node.needsRelayout) { "$node is not laid out, draw requested" }
                        node.draw(canvas)
                    }
                }
                else -> node.visitChildren {
                    callDraw(canvas, it, parentSize)
                }
            }
        }
    }

    override fun createLayer(
        drawLayerModifier: DrawLayerModifier,
        drawBlock: (Canvas) -> Unit,
        invalidateParentLayer: () -> Unit
    ): OwnedLayer {
        val layer = if (Build.VERSION.SDK_INT <= Build.VERSION_CODES.P || isInEditMode()) {
            ViewLayer(
                this, viewLayersContainer, drawLayerModifier, drawBlock,
                invalidateParentLayer
            )
        } else {
            RenderNodeLayer(this, drawLayerModifier, drawBlock, invalidateParentLayer)
        }

        updateLayerProperties(layer)

        return layer
    }

    private fun updateLayerProperties(layer: OwnedLayer) {
        modelObserver.observeReads(layer, onCommitAffectingLayerParams) {
            layer.updateLayerProperties()
        }
    }

    private fun checkForSemanticsChanges() {
        val newSemanticsNodes = semanticsOwner.getAllSemanticsNodesToMap()

        // Structural change
        sendSemanticsStructureChangeEvents(semanticsOwner.rootSemanticsNode, semanticsRoot)

        // Property change
        for (id in newSemanticsNodes.keys) {
            if (semanticsNodes.contains(id)) {
                // We do doing this search because the new configuration is set as a whole, so we
                // can't indicate which property is changed when setting the new configuration.
                var newNode = newSemanticsNodes[id]
                var oldNode = semanticsNodes[id]
                for (entry in newNode!!.config) {
                    if (entry.value == oldNode!!.config.getOrNull(entry.key)) {
                        continue
                    }
                    when (entry.key) {
                        // we are in aosp, so can't use the state description yet.
                        SemanticsProperties.AccessibilityValue,
                        SemanticsProperties.AccessibilityLabel ->
                            accessibilityDelegate.sendEventForVirtualView(
                                semanticsNodeIdToAccessibilityVirtualNodeId(id),
                                AccessibilityEvent.TYPE_WINDOW_CONTENT_CHANGED,
                                AccessibilityEvent.CONTENT_CHANGE_TYPE_CONTENT_DESCRIPTION,
                                entry.value as CharSequence
                            )
                        else -> {
                            // TODO(b/151840490) send the correct events when property changes
                        }
                    }
                }
            }
        }

        // Update the cache
        semanticsNodes.clear()
        for (entry in newSemanticsNodes.entries) {
            semanticsNodes[entry.key] = SemanticsNodeCopy(entry.value)
        }
        semanticsRoot = SemanticsNodeCopy(semanticsOwner.rootSemanticsNode)
    }

    private fun sendSemanticsStructureChangeEvents(
        newNode: SemanticsNode,
        oldNode: SemanticsNodeCopy
    ) {
        var newChildren: MutableSet<Int> = mutableSetOf()

        // If any child is added, clear the subtree rooted at this node and return.
        for (child in newNode.children) {
            if (!oldNode.children.contains(child.id)) {
                accessibilityDelegate.sendEventForVirtualView(
                    semanticsNodeIdToAccessibilityVirtualNodeId(newNode.id),
                    AccessibilityEvent.TYPE_WINDOW_CONTENT_CHANGED,
                    AccessibilityEvent.CONTENT_CHANGE_TYPE_SUBTREE,
                    null
                )
                return
            }
            newChildren.add(child.id)
        }

        // If any child is deleted, clear the subtree rooted at this node and return.
        for (child in oldNode.children) {
            if (!newChildren.contains(child)) {
                accessibilityDelegate.sendEventForVirtualView(
                    semanticsNodeIdToAccessibilityVirtualNodeId(newNode.id),
                    AccessibilityEvent.TYPE_WINDOW_CONTENT_CHANGED,
                    AccessibilityEvent.CONTENT_CHANGE_TYPE_SUBTREE,
                    null
                )
                return
            }
        }

        for (child in newNode.children) {
            sendSemanticsStructureChangeEvents(child, semanticsNodes[child.id]!!)
        }
    }

    private fun semanticsNodeIdToAccessibilityVirtualNodeId(id: Int): Int {
        if (id == semanticsOwner.rootSemanticsNode.id) {
            return AccessibilityNodeProviderCompat.HOST_VIEW_ID
        }
        return id
    }

    override fun dispatchDraw(canvas: android.graphics.Canvas) {
        // TODO(b/154633012): move this to a proper place
        if ((context.getSystemService(Context.ACCESSIBILITY_SERVICE)
                    as AccessibilityManager).isEnabled) {
            checkForSemanticsChanges()
        }

        measureAndLayout()
        val uiCanvas = Canvas(canvas)
        // we don't have to observe here because the root has a layer modifier
        // that will observe all children. The AndroidComposeView has only the
        // root, so it doesn't have to invalidate itself based on model changes.
        root.draw(uiCanvas)

        if (dirtyLayers.isNotEmpty()) {
            for (i in 0 until dirtyLayers.size) {
                val layer = dirtyLayers[i]
                layer.updateDisplayList()
            }
            dirtyLayers.clear()
        }
    }

    override var lifecycleOwner: LifecycleOwner? = lifecycleOwner
        private set

    private var onLifecycleAvailable: ((LifecycleOwner) -> Unit)? = null

    override fun setOnLifecycleOwnerAvailable(callback: (LifecycleOwner) -> Unit) {
        require(lifecycleOwner == null) { "LifecycleOwner is already available" }
        onLifecycleAvailable = callback
    }

    // Workaround for the cases when we don't have a real LifecycleOwner, this happens when
    // ViewTreeLifecycleOwner.get(this) returned null:
    // 1) we are in AppCompatActivity and there is a bug for(should be fixed soon)
    // 2) we are in a regular Activity. once we fix bug in AppCompatActivity we stop support it.
    private val viewLifecycleOwner = object : LifecycleOwner {
        val lifecycleRegistry = LifecycleRegistry(this)
        override fun getLifecycle() = lifecycleRegistry
    }

    override fun onAttachedToWindow() {
        super.onAttachedToWindow()
        showLayoutBounds = getIsShowingLayoutBounds()
        modelObserver.enableModelUpdatesObserving(true)
        ifDebug { if (autofillSupported()) _autofill?.registerCallback() }
        root.attach(this)
        if (lifecycleOwner == null) {
            lifecycleOwner = ViewTreeLifecycleOwner.get(this) ?: viewLifecycleOwner
        }
        onLifecycleAvailable?.invoke(lifecycleOwner!!)
        onLifecycleAvailable = null
        viewLifecycleOwner.lifecycleRegistry.currentState = Lifecycle.State.RESUMED
    }

    override fun onDetachedFromWindow() {
        super.onDetachedFromWindow()
        modelObserver.enableModelUpdatesObserving(false)
        ifDebug { if (autofillSupported()) _autofill?.unregisterCallback() }
        root.detach()
        viewLifecycleOwner.lifecycleRegistry.currentState = Lifecycle.State.CREATED
    }

    override fun onProvideAutofillVirtualStructure(structure: ViewStructure?, flags: Int) {
        if (autofillSupported() && structure != null) _autofill?.populateViewStructure(structure)
    }

    override fun autofill(values: SparseArray<AutofillValue>) {
        if (autofillSupported()) _autofill?.performAutofill(values)
    }

    // TODO(shepshapard): Test this method.
    override fun dispatchTouchEvent(motionEvent: MotionEvent): Boolean {
        val processResult = trace("AndroidOwner:onTouch") {
            val pointerInputEvent = motionEventAdapter.convertToPointerInputEvent(motionEvent)
            if (pointerInputEvent != null) {
                pointerInputEventProcessor.process(pointerInputEvent)
            } else {
                pointerInputEventProcessor.processCancel()
                ProcessResult(
                    dispatchedToAPointerInputModifier = false,
                    anyMovementConsumed = false
                )
            }
        }

        if (processResult.anyMovementConsumed) {
            parent.requestDisallowInterceptTouchEvent(true)
        }

        return processResult.dispatchedToAPointerInputModifier
    }

    private fun convertMeasureSpec(measureSpec: Int): ConstraintRange {
        val mode = MeasureSpec.getMode(measureSpec)
        val size = IntPx(MeasureSpec.getSize(measureSpec))
        return when (mode) {
            MeasureSpec.EXACTLY -> ConstraintRange(size, size)
            MeasureSpec.UNSPECIFIED -> ConstraintRange(IntPx.Zero, IntPx.Infinity)
            MeasureSpec.AT_MOST -> ConstraintRange(IntPx.Zero, size)
            else -> throw IllegalStateException()
        }
    }

    private val textInputServiceAndroid = TextInputServiceAndroid(this)

    override val textInputService = TextInputService(textInputServiceAndroid)

    override val fontLoader: Font.ResourceLoader = AndroidFontResourceLoader(context)

    /**
     * Provide haptic feedback to the user. Use the Android version of haptic feedback.
     */
    override val hapticFeedBack: HapticFeedback =
        AndroidHapticFeedback(this)

    /**
     * Provide clipboard manager to the user. Use the Android version of clipboard manager.
     */
    override val clipboardManager: ClipboardManager = AndroidClipboardManager(context)

    /**
     * Provide textToolbar to the user, for text-related operation. Use the Android version of
     * floating toolbar(post-M) and primary toolbar(pre-M).
     */
    override val textToolbar: TextToolbar = AndroidTextToolbar(this)

    override fun onCheckIsTextEditor(): Boolean = textInputServiceAndroid.isEditorFocused()

    override fun onCreateInputConnection(outAttrs: EditorInfo): InputConnection? =
        textInputServiceAndroid.createInputConnection(outAttrs)

    override fun calculatePosition(): IntPxPosition {
        val positionArray = intArrayOf(0, 0)
        getLocationOnScreen(positionArray)
        return IntPxPosition(positionArray[0].ipx, positionArray[1].ipx)
    }

    override fun onConfigurationChanged(newConfig: Configuration?) {
        super.onConfigurationChanged(newConfig)
        density = Density(context)
        configurationChangeObserver()
    }

    private val savedStateDelegate = SavedStateDelegate {
        // When AndroidComposeView is composed into some ViewGroup we just add ourself as a child
        // for this ViewGroup. And we don't have any id on AndroidComposeView as we can't make it
        // unique, but we require this parent ViewGroup to have an unique id for the saved
        // instance state mechanism to work (similarly to how it works without Compose).
        // When we composed into Activity our parent is the ViewGroup with android.R.id.content.
        (parent as? View)?.id ?: View.NO_ID
    }

    /**
     * The current instance of [UiSavedStateRegistry]. If it's null you can wait for it to became
     * available using [setOnSavedStateRegistryAvailable].
     */
    override val savedStateRegistry: UiSavedStateRegistry?
        get() = savedStateDelegate.savedStateRegistry

    /**
     * Allows other components to be notified when the [UiSavedStateRegistry] became available.
     */
    override fun setOnSavedStateRegistryAvailable(callback: (UiSavedStateRegistry) -> Unit) {
        savedStateDelegate.setOnSaveRegistryAvailable(callback)
    }

    override fun dispatchSaveInstanceState(container: SparseArray<Parcelable>) {
        val superState = super.onSaveInstanceState()!!
        savedStateDelegate.dispatchSaveInstanceState(container, superState)
    }

    override fun dispatchRestoreInstanceState(container: SparseArray<Parcelable>) {
        val superState = savedStateDelegate.dispatchRestoreInstanceState(container)
        onRestoreInstanceState(superState)
    }

    private inner class DrawScopeImpl(
        private val drawNode: DrawNode,
        var currentDensity: Density
    ) : Density by currentDensity, ContentDrawScope() {
        internal var childDrawn = false
        // Draw composable does not support Rtl and will be removed soon anyway.
        // The only place where Draw is in use is Table which will be updated anyway b/150276337.
        override val layoutDirection: LayoutDirection = LayoutDirection.Ltr

        override fun drawContent() {
            if (childDrawn) {
                throw IllegalStateException("Cannot call drawContent() twice within Draw element")
            }
            childDrawn = true
            drawCanvas { canvas, pxSize ->
                drawNode.visitChildren { child ->
                    callDraw(canvas, child, pxSize)
                }
            }
        }
    }

    private fun autofillSupported() = Build.VERSION.SDK_INT >= Build.VERSION_CODES.O

    public override fun dispatchHoverEvent(event: MotionEvent): Boolean {
        return accessibilityDelegate.dispatchHoverEvent(event)
    }

    companion object {
        private var systemPropertiesClass: Class<*>? = null
        private var getBooleanMethod: Method? = null

        // TODO(mount): replace with ViewCompat.isShowingLayoutBounds() when it becomes available.
        @SuppressLint("PrivateApi")
        private fun getIsShowingLayoutBounds(): Boolean {
            try {
                if (systemPropertiesClass == null) {
                    systemPropertiesClass = Class.forName("android.os.SystemProperties")
                    getBooleanMethod = systemPropertiesClass?.getDeclaredMethod(
                        "getBoolean",
                        String::class.java,
                        Boolean::class.java
                    )
                }

                return getBooleanMethod?.invoke(null, "debug.layout", false) as? Boolean ?: false
            } catch (e: Exception) {
                return false
            }
        }

        private val RootMeasureBlocks = object : LayoutNode.MeasureBlocks {
            override fun measure(
                measureScope: MeasureScope,
                measurables: List<Measurable>,
                constraints: Constraints,
                layoutDirection: LayoutDirection
            ): MeasureScope.MeasureResult {
                return when {
                    measurables.isEmpty() -> measureScope.layout(IntPx.Zero, IntPx.Zero) {}
                    measurables.size == 1 -> {
                        val placeable = measurables[0].measure(constraints, layoutDirection)
                        measureScope.layout(placeable.width, placeable.height) {
                            placeable.place(IntPx.Zero, IntPx.Zero)
                        }
                    }
                    else -> {
                        val placeables = measurables.map {
                            it.measure(constraints, layoutDirection)
                        }
                        var maxWidth = IntPx.Zero
                        var maxHeight = IntPx.Zero
                        placeables.forEach { placeable ->
                            maxWidth = max(placeable.width, maxWidth)
                            maxHeight = max(placeable.height, maxHeight)
                        }
                        measureScope.layout(maxWidth, maxHeight) {
                            placeables.forEach { placeable ->
                                placeable.place(IntPx.Zero, IntPx.Zero)
                            }
                        }
                    }
                }
            }

            override fun minIntrinsicWidth(
                intrinsicMeasureScope: IntrinsicMeasureScope,
                measurables: List<IntrinsicMeasurable>,
                h: IntPx,
                layoutDirection: LayoutDirection
            ) = error("Undefined intrinsics block and it is required")

            override fun minIntrinsicHeight(
                intrinsicMeasureScope: IntrinsicMeasureScope,
                measurables: List<IntrinsicMeasurable>,
                w: IntPx,
                layoutDirection: LayoutDirection
            ) = error("Undefined intrinsics block and it is required")

            override fun maxIntrinsicWidth(
                intrinsicMeasureScope: IntrinsicMeasureScope,
                measurables: List<IntrinsicMeasurable>,
                h: IntPx,
                layoutDirection: LayoutDirection
            ) = error("Undefined intrinsics block and it is required")

            override fun maxIntrinsicHeight(
                intrinsicMeasureScope: IntrinsicMeasureScope,
                measurables: List<IntrinsicMeasurable>,
                w: IntPx,
                layoutDirection: LayoutDirection
            ) = error("Undefined intrinsics block and it is required")
        }
    }
}
=======
import org.jetbrains.annotations.TestOnly
>>>>>>> c4d097f4

/**
 * Interface to be implemented by [Owner]s able to handle Android View specific functionality.
 */
interface AndroidOwner : Owner {

    /**
     * The view backing this Owner.
     */
    val view: View

    /**
     * Called to inform the owner that a new Android [View] was [attached][Owner.onAttach]
     * to the hierarchy.
     */
    fun addAndroidView(view: View, layoutNode: LayoutNode)

    /**
     * Called to inform the owner that an Android [View] was [detached][Owner.onDetach]
     * from the hierarchy.
     */
    fun removeAndroidView(view: View)

    /** @suppress */
    @RestrictTo(RestrictTo.Scope.LIBRARY_GROUP)
    companion object {
        /**
         * Called after an [AndroidOwner] is created. Used by AndroidComposeTestRule to keep
         * track of all attached [AndroidComposeView]s. Not to be set or used by any other
         * component.
         */
        var onAndroidOwnerCreatedCallback: ((AndroidOwner) -> Unit)? = null
            @TestOnly
            set
    }
}<|MERGE_RESOLUTION|>--- conflicted
+++ resolved
@@ -18,955 +18,7 @@
 
 import android.view.View
 import androidx.annotation.RestrictTo
-<<<<<<< HEAD
-import androidx.core.view.ViewCompat
-import androidx.core.view.accessibility.AccessibilityNodeProviderCompat
-import androidx.lifecycle.Lifecycle
-import androidx.lifecycle.LifecycleOwner
-import androidx.lifecycle.LifecycleRegistry
-import androidx.lifecycle.ViewTreeLifecycleOwner
-import androidx.ui.autofill.AndroidAutofill
-import androidx.ui.autofill.Autofill
-import androidx.ui.autofill.AutofillTree
-import androidx.ui.autofill.performAutofill
-import androidx.ui.autofill.populateViewStructure
-import androidx.ui.autofill.registerCallback
-import androidx.ui.autofill.unregisterCallback
-import androidx.ui.core.Owner.Companion.enableExtraAssertions
-import androidx.ui.core.clipboard.AndroidClipboardManager
-import androidx.ui.core.clipboard.ClipboardManager
-import androidx.ui.core.focus.FocusModifierImpl
-import androidx.ui.core.hapticfeedback.AndroidHapticFeedback
-import androidx.ui.core.hapticfeedback.HapticFeedback
-import androidx.ui.core.pointerinput.MotionEventAdapter
-import androidx.ui.core.pointerinput.PointerInputEventProcessor
-import androidx.ui.core.pointerinput.ProcessResult
-import androidx.ui.core.semantics.SemanticsConfiguration
-import androidx.ui.core.semantics.SemanticsNode
-import androidx.ui.core.semantics.SemanticsOwner
-import androidx.ui.core.semantics.getAllSemanticsNodesToMap
-import androidx.ui.core.semantics.getOrNull
-import androidx.ui.core.text.AndroidFontResourceLoader
-import androidx.ui.core.texttoolbar.AndroidTextToolbar
-import androidx.ui.core.texttoolbar.TextToolbar
-import androidx.ui.focus.FocusDetailedState.Active
-import androidx.ui.focus.FocusDetailedState.Inactive
-import androidx.ui.geometry.Size
-import androidx.ui.graphics.Canvas
-import androidx.ui.graphics.painter.drawCanvas
-import androidx.ui.input.TextInputService
-import androidx.ui.input.TextInputServiceAndroid
-import androidx.ui.savedinstancestate.UiSavedStateRegistry
-import androidx.ui.semantics.SemanticsProperties
-import androidx.ui.text.font.Font
-import androidx.ui.unit.Density
-import androidx.ui.unit.IntPx
-import androidx.ui.unit.IntPxPosition
-import androidx.ui.unit.Px
-import androidx.ui.unit.PxSize
-import androidx.ui.unit.ipx
-import androidx.ui.unit.max
-import androidx.ui.util.trace
 import org.jetbrains.annotations.TestOnly
-import java.lang.reflect.Method
-
-/***
- * This function creates an instance of [AndroidOwner]
- *
- * @param context Context to use to create a View
- * @param lifecycleOwner Current [LifecycleOwner]. When it is not provided we will try to get the
- * owner using [ViewTreeLifecycleOwner] when we will be attached.
- */
-fun createOwner(
-    context: Context,
-    lifecycleOwner: LifecycleOwner? = null
-): AndroidOwner = AndroidComposeView(context, lifecycleOwner).also {
-    AndroidOwner.onAndroidOwnerCreatedCallback?.invoke(it)
-}
-
-@TargetApi(Build.VERSION_CODES.LOLLIPOP)
-internal class AndroidComposeView constructor(
-    context: Context,
-    lifecycleOwner: LifecycleOwner?
-) : ViewGroup(context), AndroidOwner {
-
-    override val view: View = this
-    private val accessibilityDelegate = AndroidComposeViewAccessibilityDelegateCompat(this)
-
-    override var density = Density(context)
-        private set
-
-    private val focusModifier: FocusModifierImpl = FocusModifierImpl(Inactive)
-
-    override val root = LayoutNode().also {
-        it.measureBlocks = RootMeasureBlocks
-        it.layoutDirection =
-            context.applicationContext.resources.configuration.localeLayoutDirection
-        it.modifier = Modifier.drawLayer(clipToBounds = false) + focusModifier
-    }
-
-    // LayoutNodes that need measure and layout
-    private val relayoutNodes = DepthSortedSet<LayoutNode>(enableExtraAssertions)
-
-    private inner class SemanticsNodeCopy(
-        semanticsNode: SemanticsNode
-    ) {
-        val config = semanticsNode.config
-        val children: MutableSet<Int> = mutableSetOf()
-
-        init {
-            for (child in semanticsNode.children) {
-                children.add(child.id)
-            }
-        }
-    }
-    override val semanticsOwner: SemanticsOwner = SemanticsOwner(root)
-    private var semanticsNodes: MutableMap<Int, SemanticsNodeCopy> = mutableMapOf()
-    private var semanticsRoot = SemanticsNodeCopy(semanticsOwner.rootSemanticsNode)
-
-    // Used by components that want to provide autofill semantic information.
-    // TODO: Replace with SemanticsTree: Temporary hack until we have a semantics tree implemented.
-    // TODO: Replace with SemanticsTree.
-    //  This is a temporary hack until we have a semantics tree implemented.
-    override val autofillTree = AutofillTree()
-
-    // OwnedLayers that are dirty and should be redrawn.
-    internal val dirtyLayers = mutableListOf<OwnedLayer>()
-
-    var ref: Ref<AndroidComposeView>? = null
-        set(value) {
-            field = value
-            if (value != null) {
-                value.value = this
-            }
-        }
-
-    private val motionEventAdapter = MotionEventAdapter()
-    private val pointerInputEventProcessor = PointerInputEventProcessor(root)
-
-    var constraints = Constraints.fixed(width = IntPx.Zero, height = IntPx.Zero)
-    // TODO(mount): reinstate when coroutines are supported by IR compiler
-    // private val ownerScope = CoroutineScope(Dispatchers.Main.immediate + Job())
-
-    // Used for updating the ConfigurationAmbient when configuration changes - consume the
-    // configuration ambient instead of changing this observer if you are writing a component that
-    // adapts to configuration changes.
-    override var configurationChangeObserver: () -> Unit = {}
-
-    private val _autofill = if (autofillSupported()) AndroidAutofill(this, autofillTree) else null
-
-    // Used as an ambient for performing autofill.
-    override val autofill: Autofill? get() = _autofill
-
-    override var measureIteration: Long = 1L
-        get() {
-            require(duringMeasureLayout) {
-                "measureIteration should be only used during the measure/layout pass"
-            }
-            return field
-        }
-        private set
-
-    override fun dispatchWindowFocusChanged(hasFocus: Boolean) {
-        if (hasFocus) {
-            focusModifier.focusDetailedState = Active
-            // TODO(b/152535715): propagate focus to children based on child focusability.
-        } else {
-            // If this view lost focus, clear focus from the children. For now we clear focus
-            // from the children by requesting focus on the parent.
-            // TODO(b/151335411): use clearFocus() instead.
-            focusModifier.apply {
-                requestFocus()
-                focusDetailedState = Inactive
-            }
-        }
-    }
-
-    /**
-     * Flag to indicate that we're currently measuring.
-     */
-    private var duringMeasureLayout = false
-    /**
-     * Stores the list of [LayoutNode]s scheduled to be remeasured in the next measure/layout pass.
-     * We were unable to mark them as needsRemeasure=true previously as this request happened
-     * during the previous measure/layout pass and they were already measured as part of it.
-     * See [onRequestMeasure] for more details.
-     */
-    private val postponedMeasureRequests = mutableListOf<LayoutNode>()
-
-    private val modelObserver = ModelObserver { command ->
-        if (handler.looper === Looper.myLooper()) {
-            command()
-        } else {
-            handler.post(command)
-        }
-    }
-
-    private val onCommitAffectingMeasure: (LayoutNode) -> Unit = { layoutNode ->
-        onRequestMeasure(layoutNode)
-    }
-
-    private val onCommitAffectingLayout: (LayoutNode) -> Unit = { layoutNode ->
-        requestRelayout(layoutNode)
-    }
-
-    internal val onCommitAffectingLayer: (OwnedLayer) -> Unit = { layer ->
-        layer.invalidate()
-    }
-
-    private val onCommitAffectingLayerParams: (OwnedLayer) -> Unit = { layer ->
-        handler.postAtFrontOfQueue {
-            updateLayerProperties(layer)
-        }
-    }
-
-    private val onPositionedDispatcher = OnPositionedDispatcher()
-
-    override var showLayoutBounds = false
-
-    private val consistencyChecker: LayoutTreeConsistencyChecker? =
-        if (enableExtraAssertions) {
-            LayoutTreeConsistencyChecker(
-                root,
-                { duringMeasureLayout },
-                relayoutNodes,
-                postponedMeasureRequests
-            )
-        } else {
-            null
-        }
-
-    override fun pauseModelReadObserveration(block: () -> Unit) =
-        modelObserver.pauseObservingReads(block)
-
-    init {
-        setWillNotDraw(false)
-        isFocusable = true
-        if (Build.VERSION.SDK_INT >= Build.VERSION_CODES.O) {
-            focusable = View.FOCUSABLE
-            // not to add the default focus highlight to the whole compose view
-            defaultFocusHighlightEnabled = false
-        }
-        isFocusableInTouchMode = true
-        clipChildren = false
-        root.isPlaced = true
-        ViewCompat.setAccessibilityDelegate(this, accessibilityDelegate)
-    }
-
-    override fun onInvalidate(drawNode: DrawNode) {
-        invalidate(drawNode)
-    }
-
-    override fun onInvalidate(layoutNode: LayoutNode) {
-        invalidate(layoutNode)
-    }
-
-    private fun invalidate(node: ComponentNode) {
-        val layer = node.containingLayoutNode?.innerLayoutNodeWrapper?.findLayer()
-        if (layer == null) {
-            invalidate()
-        } else {
-            layer.invalidate()
-        }
-    }
-
-    override fun onRequestMeasure(layoutNode: LayoutNode) {
-        trace("AndroidOwner:onRequestMeasure") {
-            layoutNode.requireOwner()
-            if (enableExtraAssertions) {
-                Log.d("AndroidOwner", "onRequestMeasure on $layoutNode")
-            }
-            if (layoutNode.isMeasuring) {
-                // we're already measuring it, let's swallow. example when it happens: we compose
-                // DataNode inside WithConstraints, this calls onRequestMeasure on DataNode's
-                // parent, but this parent is WithConstraints which is currently measuring.
-                return
-            }
-            if (layoutNode.needsRemeasure) {
-                // requestMeasure has already been called for this node
-                return
-            }
-            if (layoutNode.isLayingOut) {
-                // requestMeasure is currently laying out and it is incorrect to request remeasure
-                // now, let's postpone it.
-                layoutNode.markRemeasureRequested()
-                postponedMeasureRequests.add(layoutNode)
-                consistencyChecker?.assertConsistent()
-                return
-            }
-
-            // find root of layout request:
-            var layout = layoutNode
-            while (layout.affectsParentSize && layout.parentLayoutNode != null) {
-                val parent = layout.parentLayoutNode!!
-                if (parent.isMeasuring || parent.isLayingOut) {
-                    if (!layout.needsRemeasure) {
-                        layout.markRemeasureRequested()
-                        // parent is currently measuring and we set needsRemeasure to true so if
-                        // the parent didn't yet try to measure the node it will remeasure it.
-                        // if the parent didn't plan to measure during this pass then needsRemeasure
-                        // stay 'true' and we will manually call 'onRequestMeasure' for all
-                        // the not-measured nodes in 'postponedMeasureRequests'.
-                        postponedMeasureRequests.add(layout)
-                    }
-                    consistencyChecker?.assertConsistent()
-                    return
-                } else {
-                    layout.markRemeasureRequested()
-                    if (parent.needsRemeasure) {
-                        // don't need to do anything else since the parent is already scheduled
-                        // for a remeasuring
-                        consistencyChecker?.assertConsistent()
-                        return
-                    }
-                    layout = parent
-                }
-            }
-            layout.markRemeasureRequested()
-
-            requestRelayout(layout.parentLayoutNode ?: layout)
-        }
-    }
-
-    private fun requestRelayout(layoutNode: LayoutNode) {
-        if (layoutNode.needsRelayout || (layoutNode.needsRemeasure && layoutNode !== root) ||
-            layoutNode.isLayingOut || layoutNode.isMeasuring
-        ) {
-            // don't need to do anything else since the parent is already scheduled
-            // for a relayout (measure will trigger relayout), or is laying out right now
-            consistencyChecker?.assertConsistent()
-            return
-        }
-        layoutNode.requireOwner()
-        var nodeToRelayout = layoutNode
-
-        // mark alignments as dirty first
-        if (!layoutNode.alignmentLinesRequired) {
-            // Mark parents alignment lines as dirty, for cases when we needed alignment lines
-            // at some point, but currently they are not queried anymore. If they are actively
-            // queried, they will be made dirty below in this method.
-            var layout: LayoutNode? = layoutNode
-            while (layout != null && !layout.dirtyAlignmentLines) {
-                layout.dirtyAlignmentLines = true
-                layout = layout.parentLayoutNode
-            }
-        } else {
-            var layout = layoutNode
-            while (layout != layoutNode.alignmentLinesQueryOwner &&
-                // and relayout or remeasure(includes relayout) is not scheduled already
-                !(layout.needsRelayout || layout.needsRemeasure || layoutNode.isLayingOut ||
-                        layoutNode.isMeasuring)
-            ) {
-                layout.markRelayoutRequested()
-                layout.dirtyAlignmentLines = true
-                if (layout.parentLayoutNode == null) break
-                layout = layout.parentLayoutNode!!
-            }
-            layout.dirtyAlignmentLines = true
-            nodeToRelayout = layout
-        }
-
-        nodeToRelayout.markRelayoutRequested()
-        relayoutNodes.add(nodeToRelayout)
-        if (!duringMeasureLayout) {
-            if (nodeToRelayout == root || constraints.isZero) {
-                requestLayout()
-            } else {
-                // Invalidate and catch measureAndLayout() in the dispatchDraw()
-                onInvalidate(nodeToRelayout)
-            }
-        }
-        consistencyChecker?.assertConsistent()
-    }
-
-    private fun LayoutNode.markRemeasureRequested() {
-        needsRemeasure = true
-        if (needsRelayout) {
-            // cancel needsRelayout as remeasure includes relayout
-            needsRelayout = false
-        }
-    }
-
-    private fun LayoutNode.markRelayoutRequested() {
-        // remeasure includes relayout so we are ok
-        if (!needsRemeasure) {
-            needsRelayout = true
-        }
-    }
-
-    override fun onAttach(node: ComponentNode) {
-    }
-
-    override fun onDetach(node: ComponentNode) {
-        when (node) {
-            is LayoutNode -> {
-                relayoutNodes.remove(node)
-            }
-        }
-        modelObserver.clear(node)
-    }
-
-    private val androidViewsHandler by lazy(LazyThreadSafetyMode.NONE) {
-        AndroidViewsHandler(context).also { addView(it) }
-    }
-    private val viewLayersContainer by lazy(LazyThreadSafetyMode.NONE) {
-        ViewLayerContainer(context).also { addView(it) }
-    }
-
-    override fun addAndroidView(view: View, layoutNode: LayoutNode) {
-        androidViewsHandler.addView(view)
-        androidViewsHandler.layoutNode[view] = layoutNode
-    }
-
-    override fun removeAndroidView(view: View) {
-        androidViewsHandler.removeView(view)
-        androidViewsHandler.layoutNode.remove(view)
-    }
-
-    /**
-     * Iterates through all LayoutNodes that have requested layout and measures and lays them out
-     */
-    override fun measureAndLayout() {
-        trace("AndroidOwner:measureAndLayout") {
-            if (relayoutNodes.isNotEmpty()) {
-                duringMeasureLayout = true
-                relayoutNodes.popEach { layoutNode ->
-                    measureIteration++
-                    if (layoutNode === root) {
-                        // it is the root node - the only top node from relayoutNodes
-                        // which needs to be remeasured.
-                        layoutNode.measure(constraints, layoutNode.layoutDirection)
-                    }
-                    require(!layoutNode.needsRemeasure) {
-                        "$layoutNode shouldn't require remeasure. relayoutNodes " +
-                                "consists of the top nodes of the affected subtrees"
-                    }
-                    if (layoutNode.needsRelayout) {
-                        layoutNode.layout()
-                        onPositionedDispatcher.onNodePositioned(layoutNode)
-                        consistencyChecker?.assertConsistent()
-                    }
-                    // execute postponed `onRequestMeasure`
-                    if (postponedMeasureRequests.isNotEmpty()) {
-                        postponedMeasureRequests.forEach {
-                            // if it was detached or already measured by the parent then skip it
-                            if (it.isAttached() && it.needsRemeasure) {
-                                it.needsRemeasure = false
-                                onRequestMeasure(it)
-                            }
-                        }
-                        postponedMeasureRequests.clear()
-                    }
-                }
-                duringMeasureLayout = false
-                onPositionedDispatcher.dispatch()
-                consistencyChecker?.assertConsistent()
-            }
-        }
-    }
-
-    override fun onMeasure(widthMeasureSpec: Int, heightMeasureSpec: Int) {
-        savedStateDelegate.stopWaitingForStateRestoration()
-        trace("AndroidOwner:onMeasure") {
-            val targetWidth = convertMeasureSpec(widthMeasureSpec)
-            val targetHeight = convertMeasureSpec(heightMeasureSpec)
-
-            this.constraints = Constraints(
-                targetWidth.min, targetWidth.max,
-                targetHeight.min, targetHeight.max
-            )
-
-            relayoutNodes.add(root)
-            onPositionedDispatcher.disableDispatching {
-                // we want to postpone onPositioned callbacks until onLayout as LayoutCoordinates
-                // are currently wrong if you try to get the global(activity) coordinates -
-                // View is not yet laid out.
-                measureAndLayout()
-            }
-            setMeasuredDimension(root.width.value, root.height.value)
-        }
-    }
-
-    override fun observeLayoutModelReads(node: LayoutNode, block: () -> Unit) {
-        modelObserver.observeReads(node, onCommitAffectingLayout, block)
-    }
-
-    override fun observeMeasureModelReads(node: LayoutNode, block: () -> Unit) {
-        modelObserver.observeReads(node, onCommitAffectingMeasure, block)
-    }
-
-    fun observeLayerModelReads(layer: OwnedLayer, block: () -> Unit) {
-        modelObserver.observeReads(layer, onCommitAffectingLayer, block)
-    }
-
-    override fun onLayout(changed: Boolean, l: Int, t: Int, r: Int, b: Int) {
-        onPositionedDispatcher.dispatch()
-    }
-
-    override fun onDraw(canvas: android.graphics.Canvas) {
-    }
-
-    override fun callDraw(
-        canvas: Canvas,
-        node: ComponentNode,
-        parentSize: PxSize
-    ) {
-        trace("AndroidOwner:callDraw") {
-            when (node) {
-                is DrawNode -> {
-                    val onPaintWithChildren = node.onPaintWithChildren
-                    if (onPaintWithChildren != null) {
-                        val ownerData = node.ownerData
-                        val receiver: DrawScopeImpl
-                        val size = Size(parentSize.width.value, parentSize.height.value)
-                        if (ownerData == null) {
-                            receiver = DrawScopeImpl(node, density)
-                            node.ownerData = receiver
-                        } else {
-                            receiver = ownerData as DrawScopeImpl
-                            receiver.childDrawn = false
-                            receiver.currentDensity = density
-                        }
-                        receiver.draw(canvas, size) {
-                            onPaintWithChildren(receiver, canvas, parentSize)
-                        }
-
-                        if (!receiver.childDrawn) {
-                            with(receiver) {
-                                with(density) {
-                                    drawContent()
-                                }
-                            }
-                        }
-                    } else {
-                        val onPaint = node.onPaint!!
-                        density.onPaint(canvas, parentSize)
-                    }
-                    node.needsPaint = false
-                }
-                is LayoutNode -> {
-                    if (node.isPlaced) {
-                        require(!node.needsRemeasure) { "$node is not measured, draw requested" }
-                        require(!node.needsRelayout) { "$node is not laid out, draw requested" }
-                        node.draw(canvas)
-                    }
-                }
-                else -> node.visitChildren {
-                    callDraw(canvas, it, parentSize)
-                }
-            }
-        }
-    }
-
-    override fun createLayer(
-        drawLayerModifier: DrawLayerModifier,
-        drawBlock: (Canvas) -> Unit,
-        invalidateParentLayer: () -> Unit
-    ): OwnedLayer {
-        val layer = if (Build.VERSION.SDK_INT <= Build.VERSION_CODES.P || isInEditMode()) {
-            ViewLayer(
-                this, viewLayersContainer, drawLayerModifier, drawBlock,
-                invalidateParentLayer
-            )
-        } else {
-            RenderNodeLayer(this, drawLayerModifier, drawBlock, invalidateParentLayer)
-        }
-
-        updateLayerProperties(layer)
-
-        return layer
-    }
-
-    private fun updateLayerProperties(layer: OwnedLayer) {
-        modelObserver.observeReads(layer, onCommitAffectingLayerParams) {
-            layer.updateLayerProperties()
-        }
-    }
-
-    private fun checkForSemanticsChanges() {
-        val newSemanticsNodes = semanticsOwner.getAllSemanticsNodesToMap()
-
-        // Structural change
-        sendSemanticsStructureChangeEvents(semanticsOwner.rootSemanticsNode, semanticsRoot)
-
-        // Property change
-        for (id in newSemanticsNodes.keys) {
-            if (semanticsNodes.contains(id)) {
-                // We do doing this search because the new configuration is set as a whole, so we
-                // can't indicate which property is changed when setting the new configuration.
-                var newNode = newSemanticsNodes[id]
-                var oldNode = semanticsNodes[id]
-                for (entry in newNode!!.config) {
-                    if (entry.value == oldNode!!.config.getOrNull(entry.key)) {
-                        continue
-                    }
-                    when (entry.key) {
-                        // we are in aosp, so can't use the state description yet.
-                        SemanticsProperties.AccessibilityValue,
-                        SemanticsProperties.AccessibilityLabel ->
-                            accessibilityDelegate.sendEventForVirtualView(
-                                semanticsNodeIdToAccessibilityVirtualNodeId(id),
-                                AccessibilityEvent.TYPE_WINDOW_CONTENT_CHANGED,
-                                AccessibilityEvent.CONTENT_CHANGE_TYPE_CONTENT_DESCRIPTION,
-                                entry.value as CharSequence
-                            )
-                        else -> {
-                            // TODO(b/151840490) send the correct events when property changes
-                        }
-                    }
-                }
-            }
-        }
-
-        // Update the cache
-        semanticsNodes.clear()
-        for (entry in newSemanticsNodes.entries) {
-            semanticsNodes[entry.key] = SemanticsNodeCopy(entry.value)
-        }
-        semanticsRoot = SemanticsNodeCopy(semanticsOwner.rootSemanticsNode)
-    }
-
-    private fun sendSemanticsStructureChangeEvents(
-        newNode: SemanticsNode,
-        oldNode: SemanticsNodeCopy
-    ) {
-        var newChildren: MutableSet<Int> = mutableSetOf()
-
-        // If any child is added, clear the subtree rooted at this node and return.
-        for (child in newNode.children) {
-            if (!oldNode.children.contains(child.id)) {
-                accessibilityDelegate.sendEventForVirtualView(
-                    semanticsNodeIdToAccessibilityVirtualNodeId(newNode.id),
-                    AccessibilityEvent.TYPE_WINDOW_CONTENT_CHANGED,
-                    AccessibilityEvent.CONTENT_CHANGE_TYPE_SUBTREE,
-                    null
-                )
-                return
-            }
-            newChildren.add(child.id)
-        }
-
-        // If any child is deleted, clear the subtree rooted at this node and return.
-        for (child in oldNode.children) {
-            if (!newChildren.contains(child)) {
-                accessibilityDelegate.sendEventForVirtualView(
-                    semanticsNodeIdToAccessibilityVirtualNodeId(newNode.id),
-                    AccessibilityEvent.TYPE_WINDOW_CONTENT_CHANGED,
-                    AccessibilityEvent.CONTENT_CHANGE_TYPE_SUBTREE,
-                    null
-                )
-                return
-            }
-        }
-
-        for (child in newNode.children) {
-            sendSemanticsStructureChangeEvents(child, semanticsNodes[child.id]!!)
-        }
-    }
-
-    private fun semanticsNodeIdToAccessibilityVirtualNodeId(id: Int): Int {
-        if (id == semanticsOwner.rootSemanticsNode.id) {
-            return AccessibilityNodeProviderCompat.HOST_VIEW_ID
-        }
-        return id
-    }
-
-    override fun dispatchDraw(canvas: android.graphics.Canvas) {
-        // TODO(b/154633012): move this to a proper place
-        if ((context.getSystemService(Context.ACCESSIBILITY_SERVICE)
-                    as AccessibilityManager).isEnabled) {
-            checkForSemanticsChanges()
-        }
-
-        measureAndLayout()
-        val uiCanvas = Canvas(canvas)
-        // we don't have to observe here because the root has a layer modifier
-        // that will observe all children. The AndroidComposeView has only the
-        // root, so it doesn't have to invalidate itself based on model changes.
-        root.draw(uiCanvas)
-
-        if (dirtyLayers.isNotEmpty()) {
-            for (i in 0 until dirtyLayers.size) {
-                val layer = dirtyLayers[i]
-                layer.updateDisplayList()
-            }
-            dirtyLayers.clear()
-        }
-    }
-
-    override var lifecycleOwner: LifecycleOwner? = lifecycleOwner
-        private set
-
-    private var onLifecycleAvailable: ((LifecycleOwner) -> Unit)? = null
-
-    override fun setOnLifecycleOwnerAvailable(callback: (LifecycleOwner) -> Unit) {
-        require(lifecycleOwner == null) { "LifecycleOwner is already available" }
-        onLifecycleAvailable = callback
-    }
-
-    // Workaround for the cases when we don't have a real LifecycleOwner, this happens when
-    // ViewTreeLifecycleOwner.get(this) returned null:
-    // 1) we are in AppCompatActivity and there is a bug for(should be fixed soon)
-    // 2) we are in a regular Activity. once we fix bug in AppCompatActivity we stop support it.
-    private val viewLifecycleOwner = object : LifecycleOwner {
-        val lifecycleRegistry = LifecycleRegistry(this)
-        override fun getLifecycle() = lifecycleRegistry
-    }
-
-    override fun onAttachedToWindow() {
-        super.onAttachedToWindow()
-        showLayoutBounds = getIsShowingLayoutBounds()
-        modelObserver.enableModelUpdatesObserving(true)
-        ifDebug { if (autofillSupported()) _autofill?.registerCallback() }
-        root.attach(this)
-        if (lifecycleOwner == null) {
-            lifecycleOwner = ViewTreeLifecycleOwner.get(this) ?: viewLifecycleOwner
-        }
-        onLifecycleAvailable?.invoke(lifecycleOwner!!)
-        onLifecycleAvailable = null
-        viewLifecycleOwner.lifecycleRegistry.currentState = Lifecycle.State.RESUMED
-    }
-
-    override fun onDetachedFromWindow() {
-        super.onDetachedFromWindow()
-        modelObserver.enableModelUpdatesObserving(false)
-        ifDebug { if (autofillSupported()) _autofill?.unregisterCallback() }
-        root.detach()
-        viewLifecycleOwner.lifecycleRegistry.currentState = Lifecycle.State.CREATED
-    }
-
-    override fun onProvideAutofillVirtualStructure(structure: ViewStructure?, flags: Int) {
-        if (autofillSupported() && structure != null) _autofill?.populateViewStructure(structure)
-    }
-
-    override fun autofill(values: SparseArray<AutofillValue>) {
-        if (autofillSupported()) _autofill?.performAutofill(values)
-    }
-
-    // TODO(shepshapard): Test this method.
-    override fun dispatchTouchEvent(motionEvent: MotionEvent): Boolean {
-        val processResult = trace("AndroidOwner:onTouch") {
-            val pointerInputEvent = motionEventAdapter.convertToPointerInputEvent(motionEvent)
-            if (pointerInputEvent != null) {
-                pointerInputEventProcessor.process(pointerInputEvent)
-            } else {
-                pointerInputEventProcessor.processCancel()
-                ProcessResult(
-                    dispatchedToAPointerInputModifier = false,
-                    anyMovementConsumed = false
-                )
-            }
-        }
-
-        if (processResult.anyMovementConsumed) {
-            parent.requestDisallowInterceptTouchEvent(true)
-        }
-
-        return processResult.dispatchedToAPointerInputModifier
-    }
-
-    private fun convertMeasureSpec(measureSpec: Int): ConstraintRange {
-        val mode = MeasureSpec.getMode(measureSpec)
-        val size = IntPx(MeasureSpec.getSize(measureSpec))
-        return when (mode) {
-            MeasureSpec.EXACTLY -> ConstraintRange(size, size)
-            MeasureSpec.UNSPECIFIED -> ConstraintRange(IntPx.Zero, IntPx.Infinity)
-            MeasureSpec.AT_MOST -> ConstraintRange(IntPx.Zero, size)
-            else -> throw IllegalStateException()
-        }
-    }
-
-    private val textInputServiceAndroid = TextInputServiceAndroid(this)
-
-    override val textInputService = TextInputService(textInputServiceAndroid)
-
-    override val fontLoader: Font.ResourceLoader = AndroidFontResourceLoader(context)
-
-    /**
-     * Provide haptic feedback to the user. Use the Android version of haptic feedback.
-     */
-    override val hapticFeedBack: HapticFeedback =
-        AndroidHapticFeedback(this)
-
-    /**
-     * Provide clipboard manager to the user. Use the Android version of clipboard manager.
-     */
-    override val clipboardManager: ClipboardManager = AndroidClipboardManager(context)
-
-    /**
-     * Provide textToolbar to the user, for text-related operation. Use the Android version of
-     * floating toolbar(post-M) and primary toolbar(pre-M).
-     */
-    override val textToolbar: TextToolbar = AndroidTextToolbar(this)
-
-    override fun onCheckIsTextEditor(): Boolean = textInputServiceAndroid.isEditorFocused()
-
-    override fun onCreateInputConnection(outAttrs: EditorInfo): InputConnection? =
-        textInputServiceAndroid.createInputConnection(outAttrs)
-
-    override fun calculatePosition(): IntPxPosition {
-        val positionArray = intArrayOf(0, 0)
-        getLocationOnScreen(positionArray)
-        return IntPxPosition(positionArray[0].ipx, positionArray[1].ipx)
-    }
-
-    override fun onConfigurationChanged(newConfig: Configuration?) {
-        super.onConfigurationChanged(newConfig)
-        density = Density(context)
-        configurationChangeObserver()
-    }
-
-    private val savedStateDelegate = SavedStateDelegate {
-        // When AndroidComposeView is composed into some ViewGroup we just add ourself as a child
-        // for this ViewGroup. And we don't have any id on AndroidComposeView as we can't make it
-        // unique, but we require this parent ViewGroup to have an unique id for the saved
-        // instance state mechanism to work (similarly to how it works without Compose).
-        // When we composed into Activity our parent is the ViewGroup with android.R.id.content.
-        (parent as? View)?.id ?: View.NO_ID
-    }
-
-    /**
-     * The current instance of [UiSavedStateRegistry]. If it's null you can wait for it to became
-     * available using [setOnSavedStateRegistryAvailable].
-     */
-    override val savedStateRegistry: UiSavedStateRegistry?
-        get() = savedStateDelegate.savedStateRegistry
-
-    /**
-     * Allows other components to be notified when the [UiSavedStateRegistry] became available.
-     */
-    override fun setOnSavedStateRegistryAvailable(callback: (UiSavedStateRegistry) -> Unit) {
-        savedStateDelegate.setOnSaveRegistryAvailable(callback)
-    }
-
-    override fun dispatchSaveInstanceState(container: SparseArray<Parcelable>) {
-        val superState = super.onSaveInstanceState()!!
-        savedStateDelegate.dispatchSaveInstanceState(container, superState)
-    }
-
-    override fun dispatchRestoreInstanceState(container: SparseArray<Parcelable>) {
-        val superState = savedStateDelegate.dispatchRestoreInstanceState(container)
-        onRestoreInstanceState(superState)
-    }
-
-    private inner class DrawScopeImpl(
-        private val drawNode: DrawNode,
-        var currentDensity: Density
-    ) : Density by currentDensity, ContentDrawScope() {
-        internal var childDrawn = false
-        // Draw composable does not support Rtl and will be removed soon anyway.
-        // The only place where Draw is in use is Table which will be updated anyway b/150276337.
-        override val layoutDirection: LayoutDirection = LayoutDirection.Ltr
-
-        override fun drawContent() {
-            if (childDrawn) {
-                throw IllegalStateException("Cannot call drawContent() twice within Draw element")
-            }
-            childDrawn = true
-            drawCanvas { canvas, pxSize ->
-                drawNode.visitChildren { child ->
-                    callDraw(canvas, child, pxSize)
-                }
-            }
-        }
-    }
-
-    private fun autofillSupported() = Build.VERSION.SDK_INT >= Build.VERSION_CODES.O
-
-    public override fun dispatchHoverEvent(event: MotionEvent): Boolean {
-        return accessibilityDelegate.dispatchHoverEvent(event)
-    }
-
-    companion object {
-        private var systemPropertiesClass: Class<*>? = null
-        private var getBooleanMethod: Method? = null
-
-        // TODO(mount): replace with ViewCompat.isShowingLayoutBounds() when it becomes available.
-        @SuppressLint("PrivateApi")
-        private fun getIsShowingLayoutBounds(): Boolean {
-            try {
-                if (systemPropertiesClass == null) {
-                    systemPropertiesClass = Class.forName("android.os.SystemProperties")
-                    getBooleanMethod = systemPropertiesClass?.getDeclaredMethod(
-                        "getBoolean",
-                        String::class.java,
-                        Boolean::class.java
-                    )
-                }
-
-                return getBooleanMethod?.invoke(null, "debug.layout", false) as? Boolean ?: false
-            } catch (e: Exception) {
-                return false
-            }
-        }
-
-        private val RootMeasureBlocks = object : LayoutNode.MeasureBlocks {
-            override fun measure(
-                measureScope: MeasureScope,
-                measurables: List<Measurable>,
-                constraints: Constraints,
-                layoutDirection: LayoutDirection
-            ): MeasureScope.MeasureResult {
-                return when {
-                    measurables.isEmpty() -> measureScope.layout(IntPx.Zero, IntPx.Zero) {}
-                    measurables.size == 1 -> {
-                        val placeable = measurables[0].measure(constraints, layoutDirection)
-                        measureScope.layout(placeable.width, placeable.height) {
-                            placeable.place(IntPx.Zero, IntPx.Zero)
-                        }
-                    }
-                    else -> {
-                        val placeables = measurables.map {
-                            it.measure(constraints, layoutDirection)
-                        }
-                        var maxWidth = IntPx.Zero
-                        var maxHeight = IntPx.Zero
-                        placeables.forEach { placeable ->
-                            maxWidth = max(placeable.width, maxWidth)
-                            maxHeight = max(placeable.height, maxHeight)
-                        }
-                        measureScope.layout(maxWidth, maxHeight) {
-                            placeables.forEach { placeable ->
-                                placeable.place(IntPx.Zero, IntPx.Zero)
-                            }
-                        }
-                    }
-                }
-            }
-
-            override fun minIntrinsicWidth(
-                intrinsicMeasureScope: IntrinsicMeasureScope,
-                measurables: List<IntrinsicMeasurable>,
-                h: IntPx,
-                layoutDirection: LayoutDirection
-            ) = error("Undefined intrinsics block and it is required")
-
-            override fun minIntrinsicHeight(
-                intrinsicMeasureScope: IntrinsicMeasureScope,
-                measurables: List<IntrinsicMeasurable>,
-                w: IntPx,
-                layoutDirection: LayoutDirection
-            ) = error("Undefined intrinsics block and it is required")
-
-            override fun maxIntrinsicWidth(
-                intrinsicMeasureScope: IntrinsicMeasureScope,
-                measurables: List<IntrinsicMeasurable>,
-                h: IntPx,
-                layoutDirection: LayoutDirection
-            ) = error("Undefined intrinsics block and it is required")
-
-            override fun maxIntrinsicHeight(
-                intrinsicMeasureScope: IntrinsicMeasureScope,
-                measurables: List<IntrinsicMeasurable>,
-                w: IntPx,
-                layoutDirection: LayoutDirection
-            ) = error("Undefined intrinsics block and it is required")
-        }
-    }
-}
-=======
-import org.jetbrains.annotations.TestOnly
->>>>>>> c4d097f4
 
 /**
  * Interface to be implemented by [Owner]s able to handle Android View specific functionality.
