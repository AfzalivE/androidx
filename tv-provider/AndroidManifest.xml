<?xml version="1.0" encoding="utf-8"?>
<!-- Copyright (C) 2017 The Android Open Source Project

     Licensed under the Apache License, Version 2.0 (the "License");
     you may not use this file except in compliance with the License.
     You may obtain a copy of the License at

          http://www.apache.org/licenses/LICENSE-2.0

     Unless required by applicable law or agreed to in writing, software
     distributed under the License is distributed on an "AS IS" BASIS,
     WITHOUT WARRANTIES OR CONDITIONS OF ANY KIND, either express or implied.
     See the License for the specific language governing permissions and
     limitations under the License.
-->
<manifest xmlns:android="http://schemas.android.com/apk/res/android"
          package="android.support.media.tv">
    <uses-sdk android:minSdkVersion="21"/>
    <uses-permission android:name="com.android.providers.tv.permission.WRITE_EPG_DATA" />
    <uses-permission android:name="com.android.providers.tv.permission.READ_EPG_DATA" />
<<<<<<< HEAD
    <application>
        <meta-data android:name="android.support.media.tv.VERSION"
                   android:value="${support-version}" />
    </application>
=======
>>>>>>> b6838fd2
</manifest><|MERGE_RESOLUTION|>--- conflicted
+++ resolved
@@ -18,11 +18,4 @@
     <uses-sdk android:minSdkVersion="21"/>
     <uses-permission android:name="com.android.providers.tv.permission.WRITE_EPG_DATA" />
     <uses-permission android:name="com.android.providers.tv.permission.READ_EPG_DATA" />
-<<<<<<< HEAD
-    <application>
-        <meta-data android:name="android.support.media.tv.VERSION"
-                   android:value="${support-version}" />
-    </application>
-=======
->>>>>>> b6838fd2
 </manifest>