--- conflicted
+++ resolved
@@ -32,13 +32,13 @@
  */
 class ViewGroupUtils {
 
-    private static Method sGetChildDrawingOrderMethod;
-    private static boolean sGetChildDrawingOrderMethodFetched;
-
     /**
      * False when linking of the hidden suppressLayout method has previously failed.
      */
     private static boolean sTryHiddenSuppressLayout = true;
+
+    private static Method sGetChildDrawingOrderMethod;
+    private static boolean sGetChildDrawingOrderMethodFetched;
 
     /**
      * Backward-compatible {@link ViewGroup#getOverlay()}.
@@ -64,7 +64,6 @@
         }
     }
 
-<<<<<<< HEAD
     @RequiresApi(18)
     @SuppressLint("NewApi") // Lint doesn't know about the hidden method.
     private static void hiddenSuppressLayout(@NonNull ViewGroup group, boolean suppress) {
@@ -79,7 +78,6 @@
         }
     }
 
-=======
     /**
      * Returns the index of the child to draw for this iteration.
      */
@@ -107,7 +105,6 @@
     }
 
 
->>>>>>> 97f12324
     private ViewGroupUtils() {
     }
 }