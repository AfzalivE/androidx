--- conflicted
+++ resolved
@@ -227,11 +227,7 @@
      * The fraction of the progress, within [0f..1f] bounds, or 1f if the [AnchoredDraggableState]
      * is in a settled state.
      */
-<<<<<<< HEAD
-    /*@FloatRange(from = 0f, to = 1f)*/
-=======
     @get:FloatRange(from = 0.0, to = 1.0)
->>>>>>> 4fbd9517
     @ExperimentalMaterialApi
     val progress: Float
         get() = anchoredDraggableState.progress
