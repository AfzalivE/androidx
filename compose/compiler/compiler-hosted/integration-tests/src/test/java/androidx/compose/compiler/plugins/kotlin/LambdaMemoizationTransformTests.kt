/*
 * Copyright 2020 The Android Open Source Project
 *
 * Licensed under the Apache License, Version 2.0 (the "License");
 * you may not use this file except in compliance with the License.
 * You may obtain a copy of the License at
 *
 *      http://www.apache.org/licenses/LICENSE-2.0
 *
 * Unless required by applicable law or agreed to in writing, software
 * distributed under the License is distributed on an "AS IS" BASIS,
 * WITHOUT WARRANTIES OR CONDITIONS OF ANY KIND, either express or implied.
 * See the License for the specific language governing permissions and
 * limitations under the License.
 */

package androidx.compose.compiler.plugins.kotlin

import org.junit.Test

class LambdaMemoizationTransformTests : ComposeIrTransformTest() {
    @Test
    fun testCapturedThisFromFieldInitializer(): Unit = verifyComposeIrTransform(
        """
            import androidx.compose.runtime.Composable

            class A {
                val b = ""
                val c = @Composable {
                    print(b)
                }
            }
        """,
        """
            @StabilityInferred(parameters = 0)
            class A {
              val b: String = ""
              val c: Function2<Composer, Int, Unit> = composableLambdaInstance(<>, true) { %composer: Composer?, %changed: Int ->
                sourceInformation(%composer, "C:Test.kt")
                if (%changed and 0b1011 !== 0b0010 || !%composer.skipping) {
                  if (isTraceInProgress()) {
                    traceEventStart(<>, %changed, -1, <>)
                  }
                  print(b)
                  if (isTraceInProgress()) {
                    traceEventEnd()
                  }
                } else {
                  %composer.skipToGroupEnd()
                }
              }
              static val %stable: Int = 0
            }
        """,
        """
        """
    )

    @Test
    fun testLocalInALocal(): Unit = verifyComposeIrTransform(
        """
            import androidx.compose.runtime.Composable

            @Composable fun Example() {
                @Composable fun A() { }
                @Composable fun B(content: @Composable () -> Unit) { content() }
                @Composable fun C() {
                    B { A() }
                }
            }
        """,
        """
            @Composable
            fun Example(%composer: Composer?, %changed: Int) {
              %composer = %composer.startRestartGroup(<>)
              sourceInformation(%composer, "C(Example):Test.kt")
              if (%changed !== 0 || !%composer.skipping) {
                if (isTraceInProgress()) {
                  traceEventStart(<>, %changed, -1, <>)
                }
                @Composable
                fun A(%composer: Composer?, %changed: Int) {
                  %composer.startReplaceableGroup(<>)
                  sourceInformation(%composer, "C(A):Test.kt")
                  if (isTraceInProgress()) {
                    traceEventStart(<>, %changed, -1, <>)
                  }
                  if (isTraceInProgress()) {
                    traceEventEnd()
                  }
                  %composer.endReplaceableGroup()
                }
                @Composable
                @ComposableInferredTarget(scheme = "[0[0]]")
                fun B(content: Function2<Composer, Int, Unit>, %composer: Composer?, %changed: Int) {
                  %composer.startReplaceableGroup(<>)
                  sourceInformation(%composer, "C(B)<conten...>:Test.kt")
                  if (isTraceInProgress()) {
                    traceEventStart(<>, %changed, -1, <>)
                  }
                  content(%composer, 0b1110 and %changed)
                  if (isTraceInProgress()) {
                    traceEventEnd()
                  }
                  %composer.endReplaceableGroup()
                }
                @Composable
                fun C(%composer: Composer?, %changed: Int) {
                  %composer.startReplaceableGroup(<>)
                  sourceInformation(%composer, "C(C)<B>:Test.kt")
                  if (isTraceInProgress()) {
                    traceEventStart(<>, %changed, -1, <>)
                  }
                  B(composableLambda(%composer, <>, false) { %composer: Composer?, %changed: Int ->
                    sourceInformation(%composer, "C<A()>:Test.kt")
                    if (%changed and 0b1011 !== 0b0010 || !%composer.skipping) {
                      if (isTraceInProgress()) {
                        traceEventStart(<>, %changed, -1, <>)
                      }
                      A(%composer, 0)
                      if (isTraceInProgress()) {
                        traceEventEnd()
                      }
                    } else {
                      %composer.skipToGroupEnd()
                    }
                  }, %composer, 0b0110)
                  if (isTraceInProgress()) {
                    traceEventEnd()
                  }
                  %composer.endReplaceableGroup()
                }
                if (isTraceInProgress()) {
                  traceEventEnd()
                }
              } else {
                %composer.skipToGroupEnd()
              }
              %composer.endRestartGroup()?.updateScope { %composer: Composer?, %force: Int ->
                Example(%composer, %changed or 0b0001)
              }
            }
        """,
        """
        """
    )

    // Fixes b/201252574
    @Test
    fun testLocalFunCaptures(): Unit = verifyComposeIrTransform(
        """
            import androidx.compose.runtime.NonRestartableComposable
            import androidx.compose.runtime.Composable

            @NonRestartableComposable
            @Composable
            fun Err() {
                // `x` is not a capture of handler, but is treated as such.
                fun handler() {
                    { x: Int -> x }
                }
                // Lambda calling handler. To find captures, we need captures of `handler`.
                {
                  handler()
                }
            }
        """,
        """
            @NonRestartableComposable
            @Composable
            fun Err(%composer: Composer?, %changed: Int) {
              %composer.startReplaceableGroup(<>)
              sourceInformation(%composer, "C(Err):Test.kt")
              if (isTraceInProgress()) {
                traceEventStart(<>, %changed, -1, <>)
              }
              fun handler() {
                { x: Int ->
                  x
                }
              }
              {
                handler()
              }
              if (isTraceInProgress()) {
                traceEventEnd()
              }
              %composer.endReplaceableGroup()
            }
        """,
        """
        """
    )

    @Test
    fun testLocalClassCaptures1(): Unit = verifyComposeIrTransform(
        """
            import androidx.compose.runtime.NonRestartableComposable
            import androidx.compose.runtime.Composable

            @NonRestartableComposable
            @Composable
            fun Err(y: Int, z: Int) {
                class Local {
                    val w = z
                    fun something(x: Int): Int { return x + y + w }
                }
                {
                  Local().something(2)
                }
            }
        """,
        """
            @NonRestartableComposable
            @Composable
            fun Err(y: Int, z: Int, %composer: Composer?, %changed: Int) {
              %composer.startReplaceableGroup(<>)
              sourceInformation(%composer, "C(Err)<{>:Test.kt")
              if (isTraceInProgress()) {
                traceEventStart(<>, %changed, -1, <>)
              }
              class Local {
                val w: Int = z
                fun something(x: Int): Int {
                  return x + y + w
                }
              }
              remember(y, z, {
                {
                  Local().something(2)
                }
              }, %composer, 0b1110 and %changed or 0b01110000 and %changed)
              if (isTraceInProgress()) {
                traceEventEnd()
              }
              %composer.endReplaceableGroup()
            }
        """,
        """
        """
    )

    @Test
    fun testLocalClassCaptures2(): Unit = verifyComposeIrTransform(
        """
            import androidx.compose.runtime.Composable
            import androidx.compose.runtime.NonRestartableComposable

            @NonRestartableComposable
            @Composable
            fun Example(z: Int) {
                class Foo(val x: Int) { val y = z }
                val lambda: () -> Any = {
                    Foo(1)
                }
            }
        """,
        """
            @NonRestartableComposable
            @Composable
            fun Example(z: Int, %composer: Composer?, %changed: Int) {
              %composer.startReplaceableGroup(<>)
              sourceInformation(%composer, "C(Example)<{>:Test.kt")
              if (isTraceInProgress()) {
                traceEventStart(<>, %changed, -1, <>)
              }
              class Foo(val x: Int) {
                val y: Int = z
              }
              val lambda = remember(z, {
                {
                  Foo(1)
                }
              }, %composer, 0b1110 and %changed)
              if (isTraceInProgress()) {
                traceEventEnd()
              }
              %composer.endReplaceableGroup()
            }
        """,
        """
        """
    )

    @Test
    fun testLocalFunCaptures3(): Unit = verifyComposeIrTransform(
        """
            import androidx.compose.animation.AnimatedContent
            import androidx.compose.animation.ExperimentalAnimationApi
            import androidx.compose.runtime.Composable

            @OptIn(ExperimentalAnimationApi::class)
            @Composable
            fun SimpleAnimatedContentSample() {
                @Composable fun Foo() {}

                AnimatedContent(1f) {
                    Foo()
                }
            }
        """,
        """
            @OptIn(markerClass = ExperimentalAnimationApi::class)
            @Composable
            fun SimpleAnimatedContentSample(%composer: Composer?, %changed: Int) {
              %composer = %composer.startRestartGroup(<>)
              sourceInformation(%composer, "C(SimpleAnimatedContentSample)<Animat...>:Test.kt")
              if (%changed !== 0 || !%composer.skipping) {
                if (isTraceInProgress()) {
                  traceEventStart(<>, %changed, -1, <>)
                }
                @Composable
                fun Foo(%composer: Composer?, %changed: Int) {
                  %composer.startReplaceableGroup(<>)
                  sourceInformation(%composer, "C(Foo):Test.kt")
                  if (isTraceInProgress()) {
                    traceEventStart(<>, %changed, -1, <>)
                  }
                  if (isTraceInProgress()) {
                    traceEventEnd()
                  }
                  %composer.endReplaceableGroup()
                }
                AnimatedContent(1.0f, null, null, null, composableLambda(%composer, <>, false) { it: Float, %composer: Composer?, %changed: Int ->
                  sourceInformation(%composer, "C<Foo()>:Test.kt")
                  if (isTraceInProgress()) {
                    traceEventStart(<>, %changed, -1, <>)
                  }
                  Foo(%composer, 0)
                  if (isTraceInProgress()) {
                    traceEventEnd()
                  }
                }, %composer, 0b0110000000000110, 0b1110)
                if (isTraceInProgress()) {
                  traceEventEnd()
                }
              } else {
                %composer.skipToGroupEnd()
              }
              %composer.endRestartGroup()?.updateScope { %composer: Composer?, %force: Int ->
                SimpleAnimatedContentSample(%composer, %changed or 0b0001)
              }
            }
        """,
        """
        """
    )

    @Test
    fun testStateDelegateCapture(): Unit = verifyComposeIrTransform(
        """
            import androidx.compose.runtime.Composable
            import androidx.compose.runtime.mutableStateOf
            import androidx.compose.runtime.getValue

            @Composable fun A() {
                val x by mutableStateOf(123)
                B {
                    print(x)
                }
            }
        """,
        """
            @Composable
            fun A(%composer: Composer?, %changed: Int) {
              %composer = %composer.startRestartGroup(<>)
              sourceInformation(%composer, "C(A)<B>:Test.kt")
              if (%changed !== 0 || !%composer.skipping) {
                if (isTraceInProgress()) {
                  traceEventStart(<>, %changed, -1, <>)
                }
                <<LOCALDELPROP>>
                B(composableLambda(%composer, <>, true) { %composer: Composer?, %changed: Int ->
                  sourceInformation(%composer, "C:Test.kt")
                  if (%changed and 0b1011 !== 0b0010 || !%composer.skipping) {
                    if (isTraceInProgress()) {
                      traceEventStart(<>, %changed, -1, <>)
                    }
                    print(<get-x>())
                    if (isTraceInProgress()) {
                      traceEventEnd()
                    }
                  } else {
                    %composer.skipToGroupEnd()
                  }
                }, %composer, 0b0110)
                if (isTraceInProgress()) {
                  traceEventEnd()
                }
              } else {
                %composer.skipToGroupEnd()
              }
              %composer.endRestartGroup()?.updateScope { %composer: Composer?, %force: Int ->
                A(%composer, %changed or 0b0001)
              }
            }
        """,
        """
            import androidx.compose.runtime.Composable

            @Composable fun B(content: @Composable () -> Unit) {}
        """
    )

    @Test
    fun testTopLevelComposableLambdaProperties(): Unit = verifyComposeIrTransform(
        """
            import androidx.compose.runtime.Composable

            val foo = @Composable {}
            val bar: @Composable () -> Unit = {}
        """,
        """
            val foo: Function2<Composer, Int, Unit> = ComposableSingletons%TestKt.lambda-1
            val bar: Function2<Composer, Int, Unit> = ComposableSingletons%TestKt.lambda-2
            internal object ComposableSingletons%TestKt {
              val lambda-1: Function2<Composer, Int, Unit> = composableLambdaInstance(<>, false) { %composer: Composer?, %changed: Int ->
                sourceInformation(%composer, "C:Test.kt")
                if (%changed and 0b1011 !== 0b0010 || !%composer.skipping) {
                  if (isTraceInProgress()) {
                    traceEventStart(<>, %changed, -1, <>)
                  }
                  Unit
                  if (isTraceInProgress()) {
                    traceEventEnd()
                  }
                } else {
                  %composer.skipToGroupEnd()
                }
              }
              val lambda-2: Function2<Composer, Int, Unit> = composableLambdaInstance(<>, false) { %composer: Composer?, %changed: Int ->
                sourceInformation(%composer, "C:Test.kt")
                if (%changed and 0b1011 !== 0b0010 || !%composer.skipping) {
                  if (isTraceInProgress()) {
                    traceEventStart(<>, %changed, -1, <>)
                  }
                  Unit
                  if (isTraceInProgress()) {
                    traceEventEnd()
                  }
                } else {
                  %composer.skipToGroupEnd()
                }
              }
            }
        """,
        """
        """
    )

    @Test
    fun testLocalVariableComposableLambdas(): Unit = verifyComposeIrTransform(
        """
            import androidx.compose.runtime.Composable

            @Composable fun A() {
                val foo = @Composable {}
                val bar: @Composable () -> Unit = {}
                B(foo)
                B(bar)
            }
        """,
        """
            @Composable
            fun A(%composer: Composer?, %changed: Int) {
              %composer = %composer.startRestartGroup(<>)
              sourceInformation(%composer, "C(A)<B(foo)>,<B(bar)>:Test.kt")
              if (%changed !== 0 || !%composer.skipping) {
                if (isTraceInProgress()) {
                  traceEventStart(<>, %changed, -1, <>)
                }
                val foo = ComposableSingletons%TestKt.lambda-1
                val bar = ComposableSingletons%TestKt.lambda-2
                B(foo, %composer, 0b0110)
                B(bar, %composer, 0b0110)
                if (isTraceInProgress()) {
                  traceEventEnd()
                }
              } else {
                %composer.skipToGroupEnd()
              }
              %composer.endRestartGroup()?.updateScope { %composer: Composer?, %force: Int ->
                A(%composer, %changed or 0b0001)
              }
            }
            internal object ComposableSingletons%TestKt {
              val lambda-1: Function2<Composer, Int, Unit> = composableLambdaInstance(<>, false) { %composer: Composer?, %changed: Int ->
                sourceInformation(%composer, "C:Test.kt")
                if (%changed and 0b1011 !== 0b0010 || !%composer.skipping) {
                  if (isTraceInProgress()) {
                    traceEventStart(<>, %changed, -1, <>)
                  }
                  Unit
                  if (isTraceInProgress()) {
                    traceEventEnd()
                  }
                } else {
                  %composer.skipToGroupEnd()
                }
              }
              val lambda-2: Function2<Composer, Int, Unit> = composableLambdaInstance(<>, false) { %composer: Composer?, %changed: Int ->
                sourceInformation(%composer, "C:Test.kt")
                if (%changed and 0b1011 !== 0b0010 || !%composer.skipping) {
                  if (isTraceInProgress()) {
                    traceEventStart(<>, %changed, -1, <>)
                  }
                  Unit
                  if (isTraceInProgress()) {
                    traceEventEnd()
                  }
                } else {
                  %composer.skipToGroupEnd()
                }
              }
            }
        """,
        """
            import androidx.compose.runtime.Composable
            @Composable fun B(content: @Composable () -> Unit) {}
        """
    )

    @Test
    fun testParameterComposableLambdas(): Unit = verifyComposeIrTransform(
        """
            import androidx.compose.runtime.Composable

            @Composable fun A() {
                B {}
            }
        """,
        """
            @Composable
            fun A(%composer: Composer?, %changed: Int) {
              %composer = %composer.startRestartGroup(<>)
              sourceInformation(%composer, "C(A)<B>:Test.kt")
              if (%changed !== 0 || !%composer.skipping) {
                if (isTraceInProgress()) {
                  traceEventStart(<>, %changed, -1, <>)
                }
                B(ComposableSingletons%TestKt.lambda-1, %composer, 0b0110)
                if (isTraceInProgress()) {
                  traceEventEnd()
                }
              } else {
                %composer.skipToGroupEnd()
              }
              %composer.endRestartGroup()?.updateScope { %composer: Composer?, %force: Int ->
                A(%composer, %changed or 0b0001)
              }
            }
            internal object ComposableSingletons%TestKt {
              val lambda-1: Function2<Composer, Int, Unit> = composableLambdaInstance(<>, false) { %composer: Composer?, %changed: Int ->
                sourceInformation(%composer, "C:Test.kt")
                if (%changed and 0b1011 !== 0b0010 || !%composer.skipping) {
                  if (isTraceInProgress()) {
                    traceEventStart(<>, %changed, -1, <>)
                  }
                  Unit
                  if (isTraceInProgress()) {
                    traceEventEnd()
                  }
                } else {
                  %composer.skipToGroupEnd()
                }
              }
            }
        """,
        """
            import androidx.compose.runtime.Composable
            @Composable fun B(content: @Composable () -> Unit) {}
        """
    )

    @Test // Regression test for b/180168881
    fun testFunctionReferenceWithinInferredComposableLambda(): Unit = verifyComposeIrTransform(
        """
            import androidx.compose.runtime.Composable

            fun Problem() {
                fun foo() { }
                val lambda: @Composable ()->Unit = {
                    ::foo
                }
            }
        """,
        """
            fun Problem() {
              fun foo() { }
              val lambda = composableLambdaInstance(<>, false) { %composer: Composer?, %changed: Int ->
                sourceInformation(%composer, "C:Test.kt")
                if (%changed and 0b1011 !== 0b0010 || !%composer.skipping) {
                  if (isTraceInProgress()) {
                    traceEventStart(<>, %changed, -1, <>)
                  }
                  foo
                  if (isTraceInProgress()) {
                    traceEventEnd()
                  }
                } else {
                  %composer.skipToGroupEnd()
                }
              }
            }
        """
    )

    @Test
    fun testFunctionReferenceNonComposableMemoization(): Unit = verifyComposeIrTransform(
        """
            import androidx.compose.runtime.Composable
            @Composable fun Example(x: Int) {
                fun foo() { use(x) }
                val shouldMemoize: ()->(()->Unit) = { ::foo }
            }
        """,
        """
            @Composable
            fun Example(x: Int, %composer: Composer?, %changed: Int) {
              %composer = %composer.startRestartGroup(<>)
              sourceInformation(%composer, "C(Example)<{>:Test.kt")
              val %dirty = %changed
              if (%changed and 0b1110 === 0) {
                %dirty = %dirty or if (%composer.changed(x)) 0b0100 else 0b0010
              }
              if (%dirty and 0b1011 !== 0b0010 || !%composer.skipping) {
                if (isTraceInProgress()) {
                  traceEventStart(<>, %dirty, -1, <>)
                }
                fun foo() {
                  use(x)
                }
                val shouldMemoize = remember(x, {
                  {
                    foo
                  }
                }, %composer, 0b1110 and %dirty)
                if (isTraceInProgress()) {
                  traceEventEnd()
                }
              } else {
                %composer.skipToGroupEnd()
              }
              %composer.endRestartGroup()?.updateScope { %composer: Composer?, %force: Int ->
                Example(x, %composer, %changed or 0b0001)
              }
            }
        """,
        """
            fun use(x: Any) = println(x)
        """.trimIndent()
    )

    @Test // regression of b/162575428
    fun testComposableInAFunctionParameter(): Unit = verifyComposeIrTransform(
        """
            import androidx.compose.runtime.Composable

            @Composable
            fun Test(enabled: Boolean, content: @Composable () -> Unit = {
                    Display("%enabled")
                }
            ) {
                Wrap(content)
            }
        """.replace('%', '$'),
        """
            @Composable
            fun Test(enabled: Boolean, content: Function2<Composer, Int, Unit>?, %composer: Composer?, %changed: Int, %default: Int) {
              %composer = %composer.startRestartGroup(<>)
              sourceInformation(%composer, "C(Test)P(1)<Wrap(c...>:Test.kt")
              val %dirty = %changed
              if (%default and 0b0001 !== 0) {
                %dirty = %dirty or 0b0110
              } else if (%changed and 0b1110 === 0) {
                %dirty = %dirty or if (%composer.changed(enabled)) 0b0100 else 0b0010
              }
              if (%default and 0b0010 !== 0) {
                %dirty = %dirty or 0b00110000
              } else if (%changed and 0b01110000 === 0) {
                %dirty = %dirty or if (%composer.changed(content)) 0b00100000 else 0b00010000
              }
              if (%dirty and 0b01011011 !== 0b00010010 || !%composer.skipping) {
                if (%default and 0b0010 !== 0) {
                  content = composableLambda(%composer, <>, true) { %composer: Composer?, %changed: Int ->
                    sourceInformation(%composer, "C<Displa...>:Test.kt")
                    if (%changed and 0b1011 !== 0b0010 || !%composer.skipping) {
                      if (isTraceInProgress()) {
                        traceEventStart(<>, %changed, -1, <>)
                      }
                      Display("%enabled", %composer, 0)
                      if (isTraceInProgress()) {
                        traceEventEnd()
                      }
                    } else {
                      %composer.skipToGroupEnd()
                    }
                  }
                }
                if (isTraceInProgress()) {
                  traceEventStart(<>, %dirty, -1, <>)
                }
                Wrap(content, %composer, 0b1110 and %dirty shr 0b0011)
                if (isTraceInProgress()) {
                  traceEventEnd()
                }
              } else {
                %composer.skipToGroupEnd()
              }
              %composer.endRestartGroup()?.updateScope { %composer: Composer?, %force: Int ->
                Test(enabled, content, %composer, %changed or 0b0001, %default)
              }
            }
        """,
        """
            import androidx.compose.runtime.Composable

            @Composable fun Display(text: String) { }
            @Composable fun Wrap(content: @Composable () -> Unit) { }
        """
    )

    @Test
    fun testComposabableLambdaInLocalDeclaration(): Unit = verifyComposeIrTransform(
        """
            import androidx.compose.runtime.Composable

            @Composable
            fun Test(enabled: Boolean) {
                val content: @Composable () -> Unit = {
                    Display("%enabled")
                }
                Wrap(content)
            }
        """.replace('%', '$'),
        """
            @Composable
            fun Test(enabled: Boolean, %composer: Composer?, %changed: Int) {
              %composer = %composer.startRestartGroup(<>)
              sourceInformation(%composer, "C(Test)<Wrap(c...>:Test.kt")
              val %dirty = %changed
              if (%changed and 0b1110 === 0) {
                %dirty = %dirty or if (%composer.changed(enabled)) 0b0100 else 0b0010
              }
              if (%dirty and 0b1011 !== 0b0010 || !%composer.skipping) {
                if (isTraceInProgress()) {
                  traceEventStart(<>, %changed, -1, <>)
                }
                val content = composableLambda(%composer, <>, true) { %composer: Composer?, %changed: Int ->
                  sourceInformation(%composer, "C<Displa...>:Test.kt")
                  if (%changed and 0b1011 !== 0b0010 || !%composer.skipping) {
                    if (isTraceInProgress()) {
                      traceEventStart(<>, %changed, -1, <>)
                    }
                    Display("%enabled", %composer, 0)
                    if (isTraceInProgress()) {
                      traceEventEnd()
                    }
                  } else {
                    %composer.skipToGroupEnd()
                  }
                }
                Wrap(content, %composer, 0b0110)
                if (isTraceInProgress()) {
                  traceEventEnd()
                }
              } else {
                %composer.skipToGroupEnd()
              }
              %composer.endRestartGroup()?.updateScope { %composer: Composer?, %force: Int ->
                Test(enabled, %composer, %changed or 0b0001)
              }
            }
        """,
        """
            import androidx.compose.runtime.Composable

            @Composable fun Display(text: String) { }
            @Composable fun Wrap(content: @Composable () -> Unit) { }
        """
    )

    // Ensure we don't remember lambdas that do not capture variables.
    @Test
    fun testLambdaNoCapture() = verifyComposeIrTransform(
        """
            import androidx.compose.runtime.Composable

            @Composable
            fun TestLambda(content: () -> Unit) {
              content()
            }

            @Composable
            fun Test() {
              TestLambda {
                println("Doesn't capture")
              }
            }
        """,
        """
            @Composable
            fun TestLambda(content: Function0<Unit>, %composer: Composer?, %changed: Int) {
              %composer = %composer.startRestartGroup(<>)
              sourceInformation(%composer, "C(TestLambda):Test.kt")
              val %dirty = %changed
              if (%changed and 0b1110 === 0) {
                %dirty = %dirty or if (%composer.changed(content)) 0b0100 else 0b0010
              }
              if (%dirty and 0b1011 !== 0b0010 || !%composer.skipping) {
                if (isTraceInProgress()) {
                  traceEventStart(<>, %changed, -1, <>)
                }
                content()
                if (isTraceInProgress()) {
                  traceEventEnd()
                }
              } else {
                %composer.skipToGroupEnd()
              }
              %composer.endRestartGroup()?.updateScope { %composer: Composer?, %force: Int ->
                TestLambda(content, %composer, %changed or 0b0001)
              }
            }
            @Composable
            fun Test(%composer: Composer?, %changed: Int) {
              %composer = %composer.startRestartGroup(<>)
              sourceInformation(%composer, "C(Test)<TestLa...>:Test.kt")
              if (%changed !== 0 || !%composer.skipping) {
                if (isTraceInProgress()) {
                  traceEventStart(<>, %changed, -1, <>)
                }
                TestLambda({
                  println("Doesn't capture")
                }, %composer, 0b0110)
                if (isTraceInProgress()) {
                  traceEventEnd()
                }
              } else {
                %composer.skipToGroupEnd()
              }
              %composer.endRestartGroup()?.updateScope { %composer: Composer?, %force: Int ->
                Test(%composer, %changed or 0b0001)
              }
            }
    """
    )

    // Ensure the above test is valid as this should remember the lambda
    @Test
    fun testLambdaDoesCapture() = verifyComposeIrTransform(
        """
            import androidx.compose.runtime.Composable

            @Composable
            fun TestLambda(content: () -> Unit) {
              content()
            }

            @Composable
            fun Test(a: String) {
              TestLambda {
                println("Captures a" + a)
              }
            }
        """,
        """
        @Composable
        fun TestLambda(content: Function0<Unit>, %composer: Composer?, %changed: Int) {
          %composer = %composer.startRestartGroup(<>)
          sourceInformation(%composer, "C(TestLambda):Test.kt")
          val %dirty = %changed
          if (%changed and 0b1110 === 0) {
            %dirty = %dirty or if (%composer.changed(content)) 0b0100 else 0b0010
          }
          if (%dirty and 0b1011 !== 0b0010 || !%composer.skipping) {
            if (isTraceInProgress()) {
              traceEventStart(<>, %changed, -1, <>)
            }
            content()
            if (isTraceInProgress()) {
              traceEventEnd()
            }
          } else {
            %composer.skipToGroupEnd()
          }
          %composer.endRestartGroup()?.updateScope { %composer: Composer?, %force: Int ->
            TestLambda(content, %composer, %changed or 0b0001)
          }
        }
        @Composable
        fun Test(a: String, %composer: Composer?, %changed: Int) {
          %composer = %composer.startRestartGroup(<>)
          sourceInformation(%composer, "C(Test)<{>,<TestLa...>:Test.kt")
          val %dirty = %changed
          if (%changed and 0b1110 === 0) {
            %dirty = %dirty or if (%composer.changed(a)) 0b0100 else 0b0010
          }
          if (%dirty and 0b1011 !== 0b0010 || !%composer.skipping) {
            if (isTraceInProgress()) {
              traceEventStart(<>, %dirty, -1, <>)
            }
            TestLambda(remember(a, {
              {
                println("Captures a" + a)
              }
            }, %composer, 0b1110 and %dirty), %composer, 0)
            if (isTraceInProgress()) {
              traceEventEnd()
            }
          } else {
            %composer.skipToGroupEnd()
          }
          %composer.endRestartGroup()?.updateScope { %composer: Composer?, %force: Int ->
            Test(a, %composer, %changed or 0b0001)
          }
        }
        """
    )

    // We have to use composableLambdaInstance in crossinline lambdas, since they may be captured
    // in anonymous objects and called in a context with a different composer.
    @Test
    fun testCrossinlineLambda() = verifyComposeIrTransform(
        """
            import androidx.compose.runtime.Composable

            @Composable
            fun Test() {
              var lambda: (@Composable () -> Unit)? = null
              f { s -> lambda = { Text(s) } }
              lambda?.let { it() }
            }
        """,
        """
            @Composable
            fun Test(%composer: Composer?, %changed: Int) {
              %composer = %composer.startRestartGroup(<>)
              sourceInformation(%composer, "C(Test)*<it()>:Test.kt")
              if (%changed !== 0 || !%composer.skipping) {
                if (isTraceInProgress()) {
                  traceEventStart(<>, %changed, -1, <>)
                }
                var lambda = null
                f { s: String ->
                  lambda = composableLambdaInstance(<>, true) { %composer: Composer?, %changed: Int ->
                    sourceInformation(%composer, "C<Text(s...>:Test.kt")
                    if (%changed and 0b1011 !== 0b0010 || !%composer.skipping) {
                      if (isTraceInProgress()) {
                        traceEventStart(<>, %changed, -1, <>)
                      }
                      Text(s, %composer, 0)
                      if (isTraceInProgress()) {
                        traceEventEnd()
                      }
                    } else {
                      %composer.skipToGroupEnd()
                    }
                  }
                }
                val tmp0_safe_receiver = lambda
                val tmp0_group = when {
                  tmp0_safe_receiver == null -> {
                    null
                  }
                  else -> {
                    tmp0_safe_receiver.let { it: Function2<Composer, Int, Unit> ->
                      it(%composer, 0)
                    }
                  }
                }
                tmp0_group
                if (isTraceInProgress()) {
                  traceEventEnd()
                }
              } else {
                %composer.skipToGroupEnd()
              }
              %composer.endRestartGroup()?.updateScope { %composer: Composer?, %force: Int ->
                Test(%composer, %changed or 0b0001)
              }
            }
        """,
        """
            import androidx.compose.runtime.Composable
            @Composable fun Text(s: String) {}
            inline fun f(crossinline block: (String) -> Unit) = block("")
        """
    )

    // The lambda argument to remember and cache should not contain composable calls so
    // we have to use composableLambdaInstance.
    @Test
    fun testRememberComposableLambda() = verifyComposeIrTransform(
        """
            import androidx.compose.runtime.*

            @Composable
            fun Test(s: String) {
              remember<@Composable () -> Unit> { { Text(s) } }()
              currentComposer.cache<@Composable () -> Unit>(false) { { Text(s) } }()
            }
        """,
        """
            @Composable
            fun Test(s: String, %composer: Composer?, %changed: Int) {
              %composer = %composer.startRestartGroup(<>)
              sourceInformation(%composer, "C(Test)<rememb...>,<rememb...>,<curren...>:Test.kt")
              val %dirty = %changed
              if (%changed and 0b1110 === 0) {
                %dirty = %dirty or if (%composer.changed(s)) 0b0100 else 0b0010
              }
              if (%dirty and 0b1011 !== 0b0010 || !%composer.skipping) {
                if (isTraceInProgress()) {
                  traceEventStart(<>, %dirty, -1, <>)
                }
                remember({
                  composableLambdaInstance(<>, true) { %composer: Composer?, %changed: Int ->
                    sourceInformation(%composer, "C<Text(s...>:Test.kt")
                    if (%changed and 0b1011 !== 0b0010 || !%composer.skipping) {
                      if (isTraceInProgress()) {
                        traceEventStart(<>, %changed, -1, <>)
                      }
                      Text(s, %composer, 0b1110 and %dirty)
                      if (isTraceInProgress()) {
                        traceEventEnd()
                      }
                    } else {
                      %composer.skipToGroupEnd()
                    }
                  }
                }, %composer, 0)(%composer, 6)
                %composer.cache(false) {
                  composableLambdaInstance(<>, true) { %composer: Composer?, %changed: Int ->
                    sourceInformation(%composer, "C<Text(s...>:Test.kt")
                    if (%changed and 0b1011 !== 0b0010 || !%composer.skipping) {
                      if (isTraceInProgress()) {
                        traceEventStart(<>, %changed, -1, <>)
                      }
                      Text(s, %composer, 0b1110 and %dirty)
                      if (isTraceInProgress()) {
                        traceEventEnd()
                      }
                    } else {
                      %composer.skipToGroupEnd()
                    }
                  }
                }
                (%composer, 0)
                if (isTraceInProgress()) {
                  traceEventEnd()
                }
              } else {
                %composer.skipToGroupEnd()
              }
              %composer.endRestartGroup()?.updateScope { %composer: Composer?, %force: Int ->
                Test(s, %composer, %changed or 0b0001)
              }
<<<<<<< HEAD
=======
            }
        """,
        """
            import androidx.compose.runtime.Composable
            @Composable fun Text(s: String) {}
        """
    )

    @Test
    fun memoizeLambdaInsideFunctionReturningValue() = verifyComposeIrTransform(
        """
            import androidx.compose.runtime.Composable

            @Composable
            fun Test(foo: Foo): Int =
              Consume { foo.value }
        """,
        """
            @Composable
            fun Test(foo: Foo, %composer: Composer?, %changed: Int): Int {
              %composer.startReplaceableGroup(<>)
              sourceInformation(%composer, "C(Test)<{>,<Consum...>:Test.kt")
              if (isTraceInProgress()) {
                traceEventStart(<>, %changed, -1, <>)
              }
              val tmp0 = Consume(remember(foo, {
                {
                  foo.value
                }
              }, %composer, 0b1110 and %changed), %composer, 0)
              if (isTraceInProgress()) {
                traceEventEnd()
              }
              %composer.endReplaceableGroup()
              return tmp0
            }

        """.trimIndent(),
        """
            import androidx.compose.runtime.Composable
            import androidx.compose.runtime.Stable

            @Composable
            fun Consume(block: () -> Int): Int = block()

            @Stable
            class Foo {
                val value: Int = 0
            }
        """.trimIndent()
    )

    @Test
    fun testComposableCaptureInDelegates() = verifyComposeIrTransform(
        """
            import androidx.compose.runtime.*

            class Test(val value: Int) : Delegate by Impl({
                value
            })
        """,
        """
            @StabilityInferred(parameters = 0)
            class Test(val value: Int) : Delegate {
              private val %%delegate_0: Impl = Impl(composableLambdaInstance(<>, true) { %composer: Composer?, %changed: Int ->
                sourceInformation(%composer, "C:Test.kt")
                if (%changed and 0b1011 !== 0b0010 || !%composer.skipping) {
                  if (isTraceInProgress()) {
                    traceEventStart(<>, %changed, -1, <>)
                  }
                  value
                  if (isTraceInProgress()) {
                    traceEventEnd()
                  }
                } else {
                  %composer.skipToGroupEnd()
                }
              }
              )
              val content: Function2<Composer, Int, Unit>
                get() {
                  return <this>.%%delegate_0.content
                }
              static val %stable: Int = 0
>>>>>>> ec2aed7a
            }
        """,
        """
            import androidx.compose.runtime.Composable

            interface Delegate {
                val content: @Composable () -> Unit
            }

            class Impl(override val content: @Composable () -> Unit) : Delegate
        """
    )

    @Test // Regression validating b/246399235
    fun testB246399235() {
        testCompile(
            """
            import androidx.compose.runtime.Composable
            import androidx.compose.ui.Modifier
            import androidx.compose.foundation.clickable
            import androidx.compose.ui.composed
            import androidx.compose.foundation.interaction.MutableInteractionSource

            @Composable
            fun Something() {
                Modifier.noRippleClickable { }
            }

            inline fun Modifier.noRippleClickable(crossinline onClick: () -> Unit): Modifier {
                return composed {
                    clickable(MutableInteractionSource(), null, enabled = false) {
                        onClick()
                    }
                }
            }
            """
        )
    }

    @Test // Regression validating b/246399235 without function returning a value
    fun testB246399235_noReturn() {
        testCompile(
            """
            import androidx.compose.runtime.Composable

            @Composable
            fun Something() {
                noRippleClickable { }
            }

            inline fun noRippleClickable(crossinline onClick: () -> Unit) {
                 composed {
                    clickable {
                        onClick()
                    }
                 }
            }

            fun composed(block: @Composable () -> Unit) { }

            fun clickable(onClick: () -> Unit) { }
            """
        )
    }
}<|MERGE_RESOLUTION|>--- conflicted
+++ resolved
@@ -1056,8 +1056,6 @@
               %composer.endRestartGroup()?.updateScope { %composer: Composer?, %force: Int ->
                 Test(s, %composer, %changed or 0b0001)
               }
-<<<<<<< HEAD
-=======
             }
         """,
         """
@@ -1142,7 +1140,6 @@
                   return <this>.%%delegate_0.content
                 }
               static val %stable: Int = 0
->>>>>>> ec2aed7a
             }
         """,
         """
